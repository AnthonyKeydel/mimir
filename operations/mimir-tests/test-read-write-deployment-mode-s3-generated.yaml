apiVersion: v1
kind: Namespace
metadata:
  name: default
---
apiVersion: policy/v1
kind: PodDisruptionBudget
metadata:
  labels:
    name: mimir-backend-rollout-pdb
  name: mimir-backend-rollout-pdb
  namespace: default
spec:
  maxUnavailable: 1
  selector:
    matchLabels:
      rollout-group: mimir-backend
---
apiVersion: policy/v1
kind: PodDisruptionBudget
metadata:
  labels:
    name: mimir-write-rollout-pdb
  name: mimir-write-rollout-pdb
  namespace: default
spec:
  maxUnavailable: 1
  selector:
    matchLabels:
      rollout-group: mimir-write
---
apiVersion: v1
kind: ServiceAccount
metadata:
  name: rollout-operator
  namespace: default
---
apiVersion: v1
data:
  overrides.yaml: |
    overrides: {}
kind: ConfigMap
metadata:
  name: overrides
  namespace: default
---
apiVersion: rbac.authorization.k8s.io/v1
kind: Role
metadata:
  name: rollout-operator-role
  namespace: default
rules:
- apiGroups:
  - ""
  resources:
  - pods
  verbs:
  - list
  - get
  - watch
  - delete
- apiGroups:
  - apps
  resources:
  - statefulsets
  verbs:
  - list
  - get
  - watch
  - patch
- apiGroups:
  - apps
  resources:
  - statefulsets/status
  verbs:
  - update
---
apiVersion: rbac.authorization.k8s.io/v1
kind: RoleBinding
metadata:
  name: rollout-operator-rolebinding
  namespace: default
roleRef:
  apiGroup: rbac.authorization.k8s.io
  kind: Role
  name: rollout-operator-role
subjects:
- kind: ServiceAccount
  name: rollout-operator
  namespace: default
---
apiVersion: v1
kind: Service
metadata:
  name: gossip-ring
  namespace: default
spec:
  clusterIP: None
  ports:
  - name: gossip-ring
    port: 7946
    protocol: TCP
    targetPort: 7946
  selector:
    gossip_ring_member: "true"
---
apiVersion: v1
kind: Service
metadata:
  labels:
    name: memcached
  name: memcached
  namespace: default
spec:
  clusterIP: None
  ports:
  - name: memcached-client
    port: 11211
    targetPort: 11211
  - name: exporter-http-metrics
    port: 9150
    targetPort: 9150
  selector:
    name: memcached
---
apiVersion: v1
kind: Service
metadata:
  labels:
    name: memcached-frontend
  name: memcached-frontend
  namespace: default
spec:
  clusterIP: None
  ports:
  - name: memcached-client
    port: 11211
    targetPort: 11211
  - name: exporter-http-metrics
    port: 9150
    targetPort: 9150
  selector:
    name: memcached-frontend
---
apiVersion: v1
kind: Service
metadata:
  labels:
    name: memcached-index-queries
  name: memcached-index-queries
  namespace: default
spec:
  clusterIP: None
  ports:
  - name: memcached-client
    port: 11211
    targetPort: 11211
  - name: exporter-http-metrics
    port: 9150
    targetPort: 9150
  selector:
    name: memcached-index-queries
---
apiVersion: v1
kind: Service
metadata:
  labels:
    name: memcached-metadata
  name: memcached-metadata
  namespace: default
spec:
  clusterIP: None
  ports:
  - name: memcached-client
    port: 11211
    targetPort: 11211
  - name: exporter-http-metrics
    port: 9150
    targetPort: 9150
  selector:
    name: memcached-metadata
---
apiVersion: v1
kind: Service
metadata:
  labels:
    name: mimir-backend
  name: mimir-backend
  namespace: default
spec:
  ports:
  - name: mimir-backend-gossip-ring
    port: 7946
    targetPort: 7946
  - name: mimir-backend-http-metrics
    port: 8080
    targetPort: 8080
  - name: mimir-backend-grpc
    port: 9095
    targetPort: 9095
  selector:
    rollout-group: mimir-backend
---
apiVersion: v1
kind: Service
metadata:
  labels:
    name: mimir-backend-zone-a
  name: mimir-backend-zone-a
  namespace: default
spec:
  clusterIP: None
  ports:
  - name: mimir-backend-gossip-ring
    port: 7946
    targetPort: 7946
  - name: mimir-backend-http-metrics
    port: 8080
    targetPort: 8080
  - name: mimir-backend-grpc
    port: 9095
    targetPort: 9095
  selector:
    name: mimir-backend-zone-a
    rollout-group: mimir-backend
---
apiVersion: v1
kind: Service
metadata:
  labels:
    name: mimir-backend-zone-b
  name: mimir-backend-zone-b
  namespace: default
spec:
  clusterIP: None
  ports:
  - name: mimir-backend-gossip-ring
    port: 7946
    targetPort: 7946
  - name: mimir-backend-http-metrics
    port: 8080
    targetPort: 8080
  - name: mimir-backend-grpc
    port: 9095
    targetPort: 9095
  selector:
    name: mimir-backend-zone-b
    rollout-group: mimir-backend
---
apiVersion: v1
kind: Service
metadata:
  labels:
    name: mimir-backend-zone-c
  name: mimir-backend-zone-c
  namespace: default
spec:
  clusterIP: None
  ports:
  - name: mimir-backend-gossip-ring
    port: 7946
    targetPort: 7946
  - name: mimir-backend-http-metrics
    port: 8080
    targetPort: 8080
  - name: mimir-backend-grpc
    port: 9095
    targetPort: 9095
  selector:
    name: mimir-backend-zone-c
    rollout-group: mimir-backend
---
apiVersion: v1
kind: Service
metadata:
  labels:
    name: mimir-read
  name: mimir-read
  namespace: default
spec:
  ports:
  - name: mimir-read-gossip-ring
    port: 7946
    targetPort: 7946
  - name: mimir-read-http-metrics
    port: 8080
    targetPort: 8080
  - name: mimir-read-grpc
    port: 9095
    targetPort: 9095
  selector:
    name: mimir-read
---
apiVersion: v1
kind: Service
metadata:
  labels:
    name: mimir-read
  name: mimir-read-headless
  namespace: default
spec:
  clusterIP: None
  ports:
  - name: mimir-read-gossip-ring
    port: 7946
    targetPort: 7946
  - name: mimir-read-http-metrics
    port: 8080
    targetPort: 8080
  - name: mimir-read-grpc
    port: 9095
    targetPort: 9095
  selector:
    name: mimir-read
---
apiVersion: v1
kind: Service
metadata:
  labels:
    name: mimir-write
  name: mimir-write
  namespace: default
spec:
  clusterIP: None
  ports:
  - name: mimir-write-gossip-ring
    port: 7946
    targetPort: 7946
  - name: mimir-write-http-metrics
    port: 8080
    targetPort: 8080
  - name: mimir-write-grpc
    port: 9095
    targetPort: 9095
  selector:
    rollout-group: mimir-write
---
apiVersion: v1
kind: Service
metadata:
  labels:
    name: mimir-write-zone-a
  name: mimir-write-zone-a
  namespace: default
spec:
  clusterIP: None
  ports:
  - name: mimir-write-gossip-ring
    port: 7946
    targetPort: 7946
  - name: mimir-write-http-metrics
    port: 8080
    targetPort: 8080
  - name: mimir-write-grpc
    port: 9095
    targetPort: 9095
  selector:
    name: mimir-write-zone-a
    rollout-group: mimir-write
---
apiVersion: v1
kind: Service
metadata:
  labels:
    name: mimir-write-zone-b
  name: mimir-write-zone-b
  namespace: default
spec:
  clusterIP: None
  ports:
  - name: mimir-write-gossip-ring
    port: 7946
    targetPort: 7946
  - name: mimir-write-http-metrics
    port: 8080
    targetPort: 8080
  - name: mimir-write-grpc
    port: 9095
    targetPort: 9095
  selector:
    name: mimir-write-zone-b
    rollout-group: mimir-write
---
apiVersion: v1
kind: Service
metadata:
  labels:
    name: mimir-write-zone-c
  name: mimir-write-zone-c
  namespace: default
spec:
  clusterIP: None
  ports:
  - name: mimir-write-gossip-ring
    port: 7946
    targetPort: 7946
  - name: mimir-write-http-metrics
    port: 8080
    targetPort: 8080
  - name: mimir-write-grpc
    port: 9095
    targetPort: 9095
  selector:
    name: mimir-write-zone-c
    rollout-group: mimir-write
---
apiVersion: apps/v1
kind: Deployment
metadata:
  name: mimir-read
  namespace: default
spec:
  minReadySeconds: 10
  replicas: 2
  revisionHistoryLimit: 10
  selector:
    matchLabels:
      name: mimir-read
  strategy:
    rollingUpdate:
      maxSurge: 5
      maxUnavailable: 1
  template:
    metadata:
      labels:
        gossip_ring_member: "true"
        name: mimir-read
    spec:
      containers:
      - args:
        - -blocks-storage.bucket-store.metadata-cache.backend=memcached
        - -blocks-storage.bucket-store.metadata-cache.memcached.addresses=dnssrvnoa+memcached-metadata.default.svc.cluster.local:11211
        - -blocks-storage.bucket-store.metadata-cache.memcached.max-async-concurrency=50
        - -blocks-storage.bucket-store.metadata-cache.memcached.max-item-size=1048576
        - -blocks-storage.bucket-store.sync-dir=/data/tsdb
        - -blocks-storage.bucket-store.sync-interval=15m
        - -blocks-storage.s3.bucket-name=blocks-bucket
        - -common.storage.backend=s3
        - -common.storage.s3.endpoint=s3.dualstack.eu-west-1.amazonaws.com
        - -distributor.health-check-ingesters=true
        - -ingester.ring.heartbeat-timeout=10m
        - -ingester.ring.prefix=
        - -ingester.ring.replication-factor=3
        - -ingester.ring.store=memberlist
        - -ingester.ring.zone-awareness-enabled=true
        - -mem-ballast-size-bytes=268435456
        - -memberlist.bind-port=7946
        - -memberlist.join=dns+gossip-ring.default.svc.cluster.local:7946
        - -querier.frontend-client.grpc-max-send-msg-size=104857600
        - -querier.max-concurrent=8
        - -querier.max-partial-query-length=768h
        - -query-frontend.align-queries-with-step=false
        - -query-frontend.cache-results=true
        - -query-frontend.max-cache-freshness=10m
        - -query-frontend.max-total-query-length=12000h
        - -query-frontend.results-cache.backend=memcached
        - -query-frontend.results-cache.memcached.addresses=dnssrvnoa+memcached-frontend.default.svc.cluster.local:11211
        - -query-frontend.results-cache.memcached.max-item-size=5242880
        - -query-frontend.results-cache.memcached.timeout=500ms
        - -query-scheduler.max-used-instances=2
        - -query-scheduler.ring.prefix=
        - -query-scheduler.ring.store=memberlist
        - -query-scheduler.service-discovery-mode=ring
        - -runtime-config.file=/etc/mimir/overrides.yaml
        - -server.grpc.keepalive.max-connection-age=2m
        - -server.grpc.keepalive.max-connection-age-grace=5m
        - -server.grpc.keepalive.max-connection-idle=1m
        - -server.grpc.keepalive.min-time-between-pings=10s
        - -server.grpc.keepalive.ping-without-stream-allowed=true
        - -server.http-listen-port=8080
        - -store-gateway.sharding-ring.prefix=multi-zone/
        - -store-gateway.sharding-ring.replication-factor=3
        - -store-gateway.sharding-ring.store=memberlist
        - -store-gateway.sharding-ring.zone-awareness-enabled=true
        - -target=read
        - -usage-stats.installation-mode=jsonnet
        env:
        - name: JAEGER_REPORTER_MAX_QUEUE_SIZE
          value: "1024"
<<<<<<< HEAD
        image: grafana/mimir:2.7.2
=======
        image: grafana/mimir:2.8.0
>>>>>>> 087c45a0
        imagePullPolicy: IfNotPresent
        name: mimir-read
        ports:
        - containerPort: 7946
          name: gossip-ring
        - containerPort: 8080
          name: http-metrics
        - containerPort: 9095
          name: grpc
        readinessProbe:
          httpGet:
            path: /ready
            port: 8080
          initialDelaySeconds: 15
          timeoutSeconds: 1
        resources:
          limits:
            memory: 24Gi
          requests:
            cpu: "1"
            memory: 12Gi
        volumeMounts:
        - mountPath: /etc/mimir
          name: overrides
      topologySpreadConstraints:
      - labelSelector:
          matchLabels:
            name: mimir-read
        maxSkew: 1
        topologyKey: kubernetes.io/hostname
        whenUnsatisfiable: ScheduleAnyway
      volumes:
      - configMap:
          name: overrides
        name: overrides
---
apiVersion: apps/v1
kind: Deployment
metadata:
  name: rollout-operator
  namespace: default
spec:
  minReadySeconds: 10
  replicas: 1
  revisionHistoryLimit: 10
  selector:
    matchLabels:
      name: rollout-operator
  strategy:
    rollingUpdate:
      maxSurge: 0
      maxUnavailable: 1
  template:
    metadata:
      labels:
        name: rollout-operator
    spec:
      containers:
      - args:
        - -kubernetes.namespace=default
        image: grafana/rollout-operator:v0.5.0
        imagePullPolicy: IfNotPresent
        name: rollout-operator
        ports:
        - containerPort: 8001
          name: http-metrics
        readinessProbe:
          httpGet:
            path: /ready
            port: 8001
          initialDelaySeconds: 5
          timeoutSeconds: 1
        resources:
          limits:
            cpu: "1"
            memory: 200Mi
          requests:
            cpu: 100m
            memory: 100Mi
      serviceAccountName: rollout-operator
---
apiVersion: apps/v1
kind: StatefulSet
metadata:
  name: memcached
  namespace: default
spec:
  replicas: 3
  selector:
    matchLabels:
      name: memcached
  serviceName: memcached
  template:
    metadata:
      labels:
        name: memcached
    spec:
      affinity:
        podAntiAffinity:
          requiredDuringSchedulingIgnoredDuringExecution:
          - labelSelector:
              matchLabels:
                name: memcached
            topologyKey: kubernetes.io/hostname
      containers:
      - args:
        - -m 6144
        - -I 1m
        - -c 16384
        - -v
        image: memcached:1.6.19-alpine
        imagePullPolicy: IfNotPresent
        name: memcached
        ports:
        - containerPort: 11211
          name: client
        resources:
          limits:
            memory: 9Gi
          requests:
            cpu: 500m
            memory: 6552Mi
      - args:
        - --memcached.address=localhost:11211
        - --web.listen-address=0.0.0.0:9150
        image: prom/memcached-exporter:v0.11.2
        imagePullPolicy: IfNotPresent
        name: exporter
        ports:
        - containerPort: 9150
          name: http-metrics
  updateStrategy:
    type: RollingUpdate
---
apiVersion: apps/v1
kind: StatefulSet
metadata:
  name: memcached-frontend
  namespace: default
spec:
  replicas: 3
  selector:
    matchLabels:
      name: memcached-frontend
  serviceName: memcached-frontend
  template:
    metadata:
      labels:
        name: memcached-frontend
    spec:
      affinity:
        podAntiAffinity:
          requiredDuringSchedulingIgnoredDuringExecution:
          - labelSelector:
              matchLabels:
                name: memcached-frontend
            topologyKey: kubernetes.io/hostname
      containers:
      - args:
        - -m 1024
        - -I 5m
        - -c 16384
        - -v
        image: memcached:1.6.19-alpine
        imagePullPolicy: IfNotPresent
        name: memcached
        ports:
        - containerPort: 11211
          name: client
        resources:
          limits:
            memory: 1536Mi
          requests:
            cpu: 500m
            memory: 1329Mi
      - args:
        - --memcached.address=localhost:11211
        - --web.listen-address=0.0.0.0:9150
        image: prom/memcached-exporter:v0.11.2
        imagePullPolicy: IfNotPresent
        name: exporter
        ports:
        - containerPort: 9150
          name: http-metrics
  updateStrategy:
    type: RollingUpdate
---
apiVersion: apps/v1
kind: StatefulSet
metadata:
  name: memcached-index-queries
  namespace: default
spec:
  replicas: 3
  selector:
    matchLabels:
      name: memcached-index-queries
  serviceName: memcached-index-queries
  template:
    metadata:
      labels:
        name: memcached-index-queries
    spec:
      affinity:
        podAntiAffinity:
          requiredDuringSchedulingIgnoredDuringExecution:
          - labelSelector:
              matchLabels:
                name: memcached-index-queries
            topologyKey: kubernetes.io/hostname
      containers:
      - args:
        - -m 1024
        - -I 5m
        - -c 16384
        - -v
        image: memcached:1.6.19-alpine
        imagePullPolicy: IfNotPresent
        name: memcached
        ports:
        - containerPort: 11211
          name: client
        resources:
          limits:
            memory: 1536Mi
          requests:
            cpu: 500m
            memory: 1329Mi
      - args:
        - --memcached.address=localhost:11211
        - --web.listen-address=0.0.0.0:9150
        image: prom/memcached-exporter:v0.11.2
        imagePullPolicy: IfNotPresent
        name: exporter
        ports:
        - containerPort: 9150
          name: http-metrics
  updateStrategy:
    type: RollingUpdate
---
apiVersion: apps/v1
kind: StatefulSet
metadata:
  name: memcached-metadata
  namespace: default
spec:
  replicas: 1
  selector:
    matchLabels:
      name: memcached-metadata
  serviceName: memcached-metadata
  template:
    metadata:
      labels:
        name: memcached-metadata
    spec:
      affinity:
        podAntiAffinity:
          requiredDuringSchedulingIgnoredDuringExecution:
          - labelSelector:
              matchLabels:
                name: memcached-metadata
            topologyKey: kubernetes.io/hostname
      containers:
      - args:
        - -m 512
        - -I 1m
        - -c 16384
        - -v
        image: memcached:1.6.19-alpine
        imagePullPolicy: IfNotPresent
        name: memcached
        ports:
        - containerPort: 11211
          name: client
        resources:
          limits:
            memory: 768Mi
          requests:
            cpu: 500m
            memory: 715Mi
      - args:
        - --memcached.address=localhost:11211
        - --web.listen-address=0.0.0.0:9150
        image: prom/memcached-exporter:v0.11.2
        imagePullPolicy: IfNotPresent
        name: exporter
        ports:
        - containerPort: 9150
          name: http-metrics
  updateStrategy:
    type: RollingUpdate
---
apiVersion: apps/v1
kind: StatefulSet
metadata:
  annotations:
    rollout-max-unavailable: "10"
  labels:
    rollout-group: mimir-backend
  name: mimir-backend-zone-a
  namespace: default
spec:
  podManagementPolicy: Parallel
  replicas: 1
  selector:
    matchLabels:
      name: mimir-backend-zone-a
      rollout-group: mimir-backend
  serviceName: mimir-backend-zone-a
  template:
    metadata:
      labels:
        gossip_ring_member: "true"
        name: mimir-backend-zone-a
        rollout-group: mimir-backend
    spec:
      affinity:
        podAntiAffinity:
          requiredDuringSchedulingIgnoredDuringExecution:
          - labelSelector:
              matchExpressions:
              - key: rollout-group
                operator: In
                values:
                - mimir-backend
              - key: name
                operator: NotIn
                values:
                - mimir-backend-zone-a
            topologyKey: kubernetes.io/hostname
      containers:
      - args:
        - -alertmanager-storage.backend=filesystem
        - -blocks-storage.bucket-store.chunks-cache.backend=memcached
        - -blocks-storage.bucket-store.chunks-cache.memcached.addresses=dnssrvnoa+memcached.default.svc.cluster.local:11211
        - -blocks-storage.bucket-store.chunks-cache.memcached.max-async-concurrency=50
        - -blocks-storage.bucket-store.chunks-cache.memcached.max-get-multi-concurrency=100
        - -blocks-storage.bucket-store.chunks-cache.memcached.max-idle-connections=150
        - -blocks-storage.bucket-store.chunks-cache.memcached.max-item-size=1048576
        - -blocks-storage.bucket-store.chunks-cache.memcached.timeout=450ms
        - -blocks-storage.bucket-store.index-cache.backend=memcached
        - -blocks-storage.bucket-store.index-cache.memcached.addresses=dnssrvnoa+memcached-index-queries.default.svc.cluster.local:11211
        - -blocks-storage.bucket-store.index-cache.memcached.max-async-concurrency=50
        - -blocks-storage.bucket-store.index-cache.memcached.max-get-multi-concurrency=100
        - -blocks-storage.bucket-store.index-cache.memcached.max-idle-connections=150
        - -blocks-storage.bucket-store.index-cache.memcached.max-item-size=5242880
        - -blocks-storage.bucket-store.index-header-lazy-loading-enabled=true
        - -blocks-storage.bucket-store.index-header-lazy-loading-idle-timeout=60m
        - -blocks-storage.bucket-store.max-chunk-pool-bytes=12884901888
        - -blocks-storage.bucket-store.metadata-cache.backend=memcached
        - -blocks-storage.bucket-store.metadata-cache.memcached.addresses=dnssrvnoa+memcached-metadata.default.svc.cluster.local:11211
        - -blocks-storage.bucket-store.metadata-cache.memcached.max-async-concurrency=50
        - -blocks-storage.bucket-store.metadata-cache.memcached.max-get-multi-concurrency=100
        - -blocks-storage.bucket-store.metadata-cache.memcached.max-idle-connections=150
        - -blocks-storage.bucket-store.metadata-cache.memcached.max-item-size=1048576
        - -blocks-storage.bucket-store.sync-dir=/data/tsdb
        - -blocks-storage.bucket-store.sync-interval=15m
        - -blocks-storage.s3.bucket-name=blocks-bucket
        - -common.storage.backend=s3
        - -common.storage.s3.endpoint=s3.dualstack.eu-west-1.amazonaws.com
        - -compactor.block-ranges=2h,12h,24h
        - -compactor.blocks-retention-period=0
        - -compactor.cleanup-interval=15m
        - -compactor.compaction-concurrency=1
        - -compactor.compaction-interval=30m
        - -compactor.compactor-tenant-shard-size=1
        - -compactor.data-dir=/data/compactor
        - -compactor.deletion-delay=2h
        - -compactor.first-level-compaction-wait-period=25m
        - -compactor.max-closing-blocks-concurrency=2
        - -compactor.max-opening-blocks-concurrency=4
        - -compactor.ring.prefix=
        - -compactor.ring.store=memberlist
        - -compactor.ring.wait-stability-min-duration=1m
        - -compactor.split-and-merge-shards=0
        - -compactor.split-groups=1
        - -compactor.symbols-flushers-concurrency=4
        - -distributor.health-check-ingesters=true
        - -distributor.ingestion-burst-size=200000
        - -distributor.ingestion-rate-limit=10000
        - -ingester.max-global-metadata-per-metric=10
        - -ingester.max-global-metadata-per-user=30000
        - -ingester.max-global-series-per-user=150000
        - -ingester.ring.heartbeat-timeout=10m
        - -ingester.ring.prefix=
        - -ingester.ring.replication-factor=3
        - -ingester.ring.store=memberlist
        - -ingester.ring.zone-awareness-enabled=true
        - -memberlist.bind-port=7946
        - -memberlist.join=dns+gossip-ring.default.svc.cluster.local:7946
        - -overrides-exporter.ring.enabled=true
        - -overrides-exporter.ring.prefix=
        - -overrides-exporter.ring.store=memberlist
        - -overrides-exporter.ring.wait-stability-min-duration=1m
        - -querier.max-partial-query-length=768h
        - -query-scheduler.max-outstanding-requests-per-tenant=100
        - -query-scheduler.max-used-instances=2
        - -query-scheduler.ring.prefix=
        - -query-scheduler.ring.store=memberlist
        - -query-scheduler.service-discovery-mode=ring
        - -ruler-storage.s3.bucket-name=rules-bucket
        - -ruler.alertmanager-url=http://mimir-backend.default.svc.cluster.local:8080/alertmanager
        - -ruler.max-rule-groups-per-tenant=35
        - -ruler.max-rules-per-rule-group=20
        - -ruler.query-frontend.address=dns:///mimir-read-headless.default.svc.cluster.local:9095
        - -ruler.ring.store=memberlist
        - -ruler.rule-path=/rules
        - -runtime-config.file=/etc/mimir/overrides.yaml
        - -server.grpc.keepalive.min-time-between-pings=10s
        - -server.grpc.keepalive.ping-without-stream-allowed=true
        - -server.http-listen-port=8080
        - -store-gateway.sharding-ring.instance-availability-zone=zone-a
        - -store-gateway.sharding-ring.prefix=multi-zone/
        - -store-gateway.sharding-ring.replication-factor=3
        - -store-gateway.sharding-ring.store=memberlist
        - -store-gateway.sharding-ring.tokens-file-path=/data/tokens
        - -store-gateway.sharding-ring.unregister-on-shutdown=false
        - -store-gateway.sharding-ring.wait-stability-min-duration=1m
        - -store-gateway.sharding-ring.zone-awareness-enabled=true
        - -target=backend
        - -usage-stats.installation-mode=jsonnet
<<<<<<< HEAD
        image: grafana/mimir:2.7.2
=======
        image: grafana/mimir:2.8.0
>>>>>>> 087c45a0
        imagePullPolicy: IfNotPresent
        name: mimir-backend
        ports:
        - containerPort: 7946
          name: gossip-ring
        - containerPort: 8080
          name: http-metrics
        - containerPort: 9095
          name: grpc
        readinessProbe:
          httpGet:
            path: /ready
            port: 8080
          initialDelaySeconds: 15
          timeoutSeconds: 1
        resources:
          limits:
            memory: 18Gi
          requests:
            cpu: 1
            memory: 12Gi
        volumeMounts:
        - mountPath: /data
          name: mimir-backend-data
        - mountPath: /etc/mimir
          name: overrides
      securityContext:
        runAsUser: 0
      terminationGracePeriodSeconds: 900
      volumes:
      - configMap:
          name: overrides
        name: overrides
  updateStrategy:
    type: OnDelete
  volumeClaimTemplates:
  - apiVersion: v1
    kind: PersistentVolumeClaim
    metadata:
      name: mimir-backend-data
    spec:
      accessModes:
      - ReadWriteOnce
      resources:
        requests:
          storage: 250Gi
      storageClassName: fast-dont-retain
---
apiVersion: apps/v1
kind: StatefulSet
metadata:
  annotations:
    rollout-max-unavailable: "10"
  labels:
    rollout-group: mimir-backend
  name: mimir-backend-zone-b
  namespace: default
spec:
  podManagementPolicy: Parallel
  replicas: 1
  selector:
    matchLabels:
      name: mimir-backend-zone-b
      rollout-group: mimir-backend
  serviceName: mimir-backend-zone-b
  template:
    metadata:
      labels:
        gossip_ring_member: "true"
        name: mimir-backend-zone-b
        rollout-group: mimir-backend
    spec:
      affinity:
        podAntiAffinity:
          requiredDuringSchedulingIgnoredDuringExecution:
          - labelSelector:
              matchExpressions:
              - key: rollout-group
                operator: In
                values:
                - mimir-backend
              - key: name
                operator: NotIn
                values:
                - mimir-backend-zone-b
            topologyKey: kubernetes.io/hostname
      containers:
      - args:
        - -alertmanager-storage.backend=filesystem
        - -blocks-storage.bucket-store.chunks-cache.backend=memcached
        - -blocks-storage.bucket-store.chunks-cache.memcached.addresses=dnssrvnoa+memcached.default.svc.cluster.local:11211
        - -blocks-storage.bucket-store.chunks-cache.memcached.max-async-concurrency=50
        - -blocks-storage.bucket-store.chunks-cache.memcached.max-get-multi-concurrency=100
        - -blocks-storage.bucket-store.chunks-cache.memcached.max-idle-connections=150
        - -blocks-storage.bucket-store.chunks-cache.memcached.max-item-size=1048576
        - -blocks-storage.bucket-store.chunks-cache.memcached.timeout=450ms
        - -blocks-storage.bucket-store.index-cache.backend=memcached
        - -blocks-storage.bucket-store.index-cache.memcached.addresses=dnssrvnoa+memcached-index-queries.default.svc.cluster.local:11211
        - -blocks-storage.bucket-store.index-cache.memcached.max-async-concurrency=50
        - -blocks-storage.bucket-store.index-cache.memcached.max-get-multi-concurrency=100
        - -blocks-storage.bucket-store.index-cache.memcached.max-idle-connections=150
        - -blocks-storage.bucket-store.index-cache.memcached.max-item-size=5242880
        - -blocks-storage.bucket-store.index-header-lazy-loading-enabled=true
        - -blocks-storage.bucket-store.index-header-lazy-loading-idle-timeout=60m
        - -blocks-storage.bucket-store.max-chunk-pool-bytes=12884901888
        - -blocks-storage.bucket-store.metadata-cache.backend=memcached
        - -blocks-storage.bucket-store.metadata-cache.memcached.addresses=dnssrvnoa+memcached-metadata.default.svc.cluster.local:11211
        - -blocks-storage.bucket-store.metadata-cache.memcached.max-async-concurrency=50
        - -blocks-storage.bucket-store.metadata-cache.memcached.max-get-multi-concurrency=100
        - -blocks-storage.bucket-store.metadata-cache.memcached.max-idle-connections=150
        - -blocks-storage.bucket-store.metadata-cache.memcached.max-item-size=1048576
        - -blocks-storage.bucket-store.sync-dir=/data/tsdb
        - -blocks-storage.bucket-store.sync-interval=15m
        - -blocks-storage.s3.bucket-name=blocks-bucket
        - -common.storage.backend=s3
        - -common.storage.s3.endpoint=s3.dualstack.eu-west-1.amazonaws.com
        - -compactor.block-ranges=2h,12h,24h
        - -compactor.blocks-retention-period=0
        - -compactor.cleanup-interval=15m
        - -compactor.compaction-concurrency=1
        - -compactor.compaction-interval=30m
        - -compactor.compactor-tenant-shard-size=1
        - -compactor.data-dir=/data/compactor
        - -compactor.deletion-delay=2h
        - -compactor.first-level-compaction-wait-period=25m
        - -compactor.max-closing-blocks-concurrency=2
        - -compactor.max-opening-blocks-concurrency=4
        - -compactor.ring.prefix=
        - -compactor.ring.store=memberlist
        - -compactor.ring.wait-stability-min-duration=1m
        - -compactor.split-and-merge-shards=0
        - -compactor.split-groups=1
        - -compactor.symbols-flushers-concurrency=4
        - -distributor.health-check-ingesters=true
        - -distributor.ingestion-burst-size=200000
        - -distributor.ingestion-rate-limit=10000
        - -ingester.max-global-metadata-per-metric=10
        - -ingester.max-global-metadata-per-user=30000
        - -ingester.max-global-series-per-user=150000
        - -ingester.ring.heartbeat-timeout=10m
        - -ingester.ring.prefix=
        - -ingester.ring.replication-factor=3
        - -ingester.ring.store=memberlist
        - -ingester.ring.zone-awareness-enabled=true
        - -memberlist.bind-port=7946
        - -memberlist.join=dns+gossip-ring.default.svc.cluster.local:7946
        - -overrides-exporter.ring.enabled=true
        - -overrides-exporter.ring.prefix=
        - -overrides-exporter.ring.store=memberlist
        - -overrides-exporter.ring.wait-stability-min-duration=1m
        - -querier.max-partial-query-length=768h
        - -query-scheduler.max-outstanding-requests-per-tenant=100
        - -query-scheduler.max-used-instances=2
        - -query-scheduler.ring.prefix=
        - -query-scheduler.ring.store=memberlist
        - -query-scheduler.service-discovery-mode=ring
        - -ruler-storage.s3.bucket-name=rules-bucket
        - -ruler.alertmanager-url=http://mimir-backend.default.svc.cluster.local:8080/alertmanager
        - -ruler.max-rule-groups-per-tenant=35
        - -ruler.max-rules-per-rule-group=20
        - -ruler.query-frontend.address=dns:///mimir-read-headless.default.svc.cluster.local:9095
        - -ruler.ring.store=memberlist
        - -ruler.rule-path=/rules
        - -runtime-config.file=/etc/mimir/overrides.yaml
        - -server.grpc.keepalive.min-time-between-pings=10s
        - -server.grpc.keepalive.ping-without-stream-allowed=true
        - -server.http-listen-port=8080
        - -store-gateway.sharding-ring.instance-availability-zone=zone-b
        - -store-gateway.sharding-ring.prefix=multi-zone/
        - -store-gateway.sharding-ring.replication-factor=3
        - -store-gateway.sharding-ring.store=memberlist
        - -store-gateway.sharding-ring.tokens-file-path=/data/tokens
        - -store-gateway.sharding-ring.unregister-on-shutdown=false
        - -store-gateway.sharding-ring.wait-stability-min-duration=1m
        - -store-gateway.sharding-ring.zone-awareness-enabled=true
        - -target=backend
        - -usage-stats.installation-mode=jsonnet
<<<<<<< HEAD
        image: grafana/mimir:2.7.2
=======
        image: grafana/mimir:2.8.0
>>>>>>> 087c45a0
        imagePullPolicy: IfNotPresent
        name: mimir-backend
        ports:
        - containerPort: 7946
          name: gossip-ring
        - containerPort: 8080
          name: http-metrics
        - containerPort: 9095
          name: grpc
        readinessProbe:
          httpGet:
            path: /ready
            port: 8080
          initialDelaySeconds: 15
          timeoutSeconds: 1
        resources:
          limits:
            memory: 18Gi
          requests:
            cpu: 1
            memory: 12Gi
        volumeMounts:
        - mountPath: /data
          name: mimir-backend-data
        - mountPath: /etc/mimir
          name: overrides
      securityContext:
        runAsUser: 0
      terminationGracePeriodSeconds: 900
      volumes:
      - configMap:
          name: overrides
        name: overrides
  updateStrategy:
    type: OnDelete
  volumeClaimTemplates:
  - apiVersion: v1
    kind: PersistentVolumeClaim
    metadata:
      name: mimir-backend-data
    spec:
      accessModes:
      - ReadWriteOnce
      resources:
        requests:
          storage: 250Gi
      storageClassName: fast-dont-retain
---
apiVersion: apps/v1
kind: StatefulSet
metadata:
  annotations:
    rollout-max-unavailable: "10"
  labels:
    rollout-group: mimir-backend
  name: mimir-backend-zone-c
  namespace: default
spec:
  podManagementPolicy: Parallel
  replicas: 1
  selector:
    matchLabels:
      name: mimir-backend-zone-c
      rollout-group: mimir-backend
  serviceName: mimir-backend-zone-c
  template:
    metadata:
      labels:
        gossip_ring_member: "true"
        name: mimir-backend-zone-c
        rollout-group: mimir-backend
    spec:
      affinity:
        podAntiAffinity:
          requiredDuringSchedulingIgnoredDuringExecution:
          - labelSelector:
              matchExpressions:
              - key: rollout-group
                operator: In
                values:
                - mimir-backend
              - key: name
                operator: NotIn
                values:
                - mimir-backend-zone-c
            topologyKey: kubernetes.io/hostname
      containers:
      - args:
        - -alertmanager-storage.backend=filesystem
        - -blocks-storage.bucket-store.chunks-cache.backend=memcached
        - -blocks-storage.bucket-store.chunks-cache.memcached.addresses=dnssrvnoa+memcached.default.svc.cluster.local:11211
        - -blocks-storage.bucket-store.chunks-cache.memcached.max-async-concurrency=50
        - -blocks-storage.bucket-store.chunks-cache.memcached.max-get-multi-concurrency=100
        - -blocks-storage.bucket-store.chunks-cache.memcached.max-idle-connections=150
        - -blocks-storage.bucket-store.chunks-cache.memcached.max-item-size=1048576
        - -blocks-storage.bucket-store.chunks-cache.memcached.timeout=450ms
        - -blocks-storage.bucket-store.index-cache.backend=memcached
        - -blocks-storage.bucket-store.index-cache.memcached.addresses=dnssrvnoa+memcached-index-queries.default.svc.cluster.local:11211
        - -blocks-storage.bucket-store.index-cache.memcached.max-async-concurrency=50
        - -blocks-storage.bucket-store.index-cache.memcached.max-get-multi-concurrency=100
        - -blocks-storage.bucket-store.index-cache.memcached.max-idle-connections=150
        - -blocks-storage.bucket-store.index-cache.memcached.max-item-size=5242880
        - -blocks-storage.bucket-store.index-header-lazy-loading-enabled=true
        - -blocks-storage.bucket-store.index-header-lazy-loading-idle-timeout=60m
        - -blocks-storage.bucket-store.max-chunk-pool-bytes=12884901888
        - -blocks-storage.bucket-store.metadata-cache.backend=memcached
        - -blocks-storage.bucket-store.metadata-cache.memcached.addresses=dnssrvnoa+memcached-metadata.default.svc.cluster.local:11211
        - -blocks-storage.bucket-store.metadata-cache.memcached.max-async-concurrency=50
        - -blocks-storage.bucket-store.metadata-cache.memcached.max-get-multi-concurrency=100
        - -blocks-storage.bucket-store.metadata-cache.memcached.max-idle-connections=150
        - -blocks-storage.bucket-store.metadata-cache.memcached.max-item-size=1048576
        - -blocks-storage.bucket-store.sync-dir=/data/tsdb
        - -blocks-storage.bucket-store.sync-interval=15m
        - -blocks-storage.s3.bucket-name=blocks-bucket
        - -common.storage.backend=s3
        - -common.storage.s3.endpoint=s3.dualstack.eu-west-1.amazonaws.com
        - -compactor.block-ranges=2h,12h,24h
        - -compactor.blocks-retention-period=0
        - -compactor.cleanup-interval=15m
        - -compactor.compaction-concurrency=1
        - -compactor.compaction-interval=30m
        - -compactor.compactor-tenant-shard-size=1
        - -compactor.data-dir=/data/compactor
        - -compactor.deletion-delay=2h
        - -compactor.first-level-compaction-wait-period=25m
        - -compactor.max-closing-blocks-concurrency=2
        - -compactor.max-opening-blocks-concurrency=4
        - -compactor.ring.prefix=
        - -compactor.ring.store=memberlist
        - -compactor.ring.wait-stability-min-duration=1m
        - -compactor.split-and-merge-shards=0
        - -compactor.split-groups=1
        - -compactor.symbols-flushers-concurrency=4
        - -distributor.health-check-ingesters=true
        - -distributor.ingestion-burst-size=200000
        - -distributor.ingestion-rate-limit=10000
        - -ingester.max-global-metadata-per-metric=10
        - -ingester.max-global-metadata-per-user=30000
        - -ingester.max-global-series-per-user=150000
        - -ingester.ring.heartbeat-timeout=10m
        - -ingester.ring.prefix=
        - -ingester.ring.replication-factor=3
        - -ingester.ring.store=memberlist
        - -ingester.ring.zone-awareness-enabled=true
        - -memberlist.bind-port=7946
        - -memberlist.join=dns+gossip-ring.default.svc.cluster.local:7946
        - -overrides-exporter.ring.enabled=true
        - -overrides-exporter.ring.prefix=
        - -overrides-exporter.ring.store=memberlist
        - -overrides-exporter.ring.wait-stability-min-duration=1m
        - -querier.max-partial-query-length=768h
        - -query-scheduler.max-outstanding-requests-per-tenant=100
        - -query-scheduler.max-used-instances=2
        - -query-scheduler.ring.prefix=
        - -query-scheduler.ring.store=memberlist
        - -query-scheduler.service-discovery-mode=ring
        - -ruler-storage.s3.bucket-name=rules-bucket
        - -ruler.alertmanager-url=http://mimir-backend.default.svc.cluster.local:8080/alertmanager
        - -ruler.max-rule-groups-per-tenant=35
        - -ruler.max-rules-per-rule-group=20
        - -ruler.query-frontend.address=dns:///mimir-read-headless.default.svc.cluster.local:9095
        - -ruler.ring.store=memberlist
        - -ruler.rule-path=/rules
        - -runtime-config.file=/etc/mimir/overrides.yaml
        - -server.grpc.keepalive.min-time-between-pings=10s
        - -server.grpc.keepalive.ping-without-stream-allowed=true
        - -server.http-listen-port=8080
        - -store-gateway.sharding-ring.instance-availability-zone=zone-c
        - -store-gateway.sharding-ring.prefix=multi-zone/
        - -store-gateway.sharding-ring.replication-factor=3
        - -store-gateway.sharding-ring.store=memberlist
        - -store-gateway.sharding-ring.tokens-file-path=/data/tokens
        - -store-gateway.sharding-ring.unregister-on-shutdown=false
        - -store-gateway.sharding-ring.wait-stability-min-duration=1m
        - -store-gateway.sharding-ring.zone-awareness-enabled=true
        - -target=backend
        - -usage-stats.installation-mode=jsonnet
<<<<<<< HEAD
        image: grafana/mimir:2.7.2
=======
        image: grafana/mimir:2.8.0
>>>>>>> 087c45a0
        imagePullPolicy: IfNotPresent
        name: mimir-backend
        ports:
        - containerPort: 7946
          name: gossip-ring
        - containerPort: 8080
          name: http-metrics
        - containerPort: 9095
          name: grpc
        readinessProbe:
          httpGet:
            path: /ready
            port: 8080
          initialDelaySeconds: 15
          timeoutSeconds: 1
        resources:
          limits:
            memory: 18Gi
          requests:
            cpu: 1
            memory: 12Gi
        volumeMounts:
        - mountPath: /data
          name: mimir-backend-data
        - mountPath: /etc/mimir
          name: overrides
      securityContext:
        runAsUser: 0
      terminationGracePeriodSeconds: 900
      volumes:
      - configMap:
          name: overrides
        name: overrides
  updateStrategy:
    type: OnDelete
  volumeClaimTemplates:
  - apiVersion: v1
    kind: PersistentVolumeClaim
    metadata:
      name: mimir-backend-data
    spec:
      accessModes:
      - ReadWriteOnce
      resources:
        requests:
          storage: 250Gi
      storageClassName: fast-dont-retain
---
apiVersion: apps/v1
kind: StatefulSet
metadata:
  annotations:
    rollout-max-unavailable: "25"
  labels:
    rollout-group: mimir-write
  name: mimir-write-zone-a
  namespace: default
spec:
  podManagementPolicy: Parallel
  replicas: 1
  selector:
    matchLabels:
      name: mimir-write-zone-a
      rollout-group: mimir-write
  serviceName: mimir-write-zone-a
  template:
    metadata:
      labels:
        gossip_ring_member: "true"
        name: mimir-write-zone-a
        rollout-group: mimir-write
    spec:
      affinity:
        podAntiAffinity:
          requiredDuringSchedulingIgnoredDuringExecution:
          - labelSelector:
              matchExpressions:
              - key: rollout-group
                operator: In
                values:
                - mimir-write
              - key: name
                operator: NotIn
                values:
                - mimir-write-zone-a
            topologyKey: kubernetes.io/hostname
      containers:
      - args:
        - -blocks-storage.s3.bucket-name=blocks-bucket
        - -blocks-storage.tsdb.block-ranges-period=2h
        - -blocks-storage.tsdb.dir=/data/tsdb
        - -blocks-storage.tsdb.head-compaction-interval=15m
        - -blocks-storage.tsdb.ship-interval=1m
        - -blocks-storage.tsdb.wal-replay-concurrency=3
        - -common.storage.backend=s3
        - -common.storage.s3.endpoint=s3.dualstack.eu-west-1.amazonaws.com
        - -distributor.ha-tracker.enable=true
        - -distributor.ha-tracker.enable-for-all-users=true
        - -distributor.ha-tracker.etcd.endpoints=etcd-client.default.svc.cluster.local.:2379
        - -distributor.ha-tracker.prefix=prom_ha/
        - -distributor.ha-tracker.store=etcd
        - -distributor.health-check-ingesters=true
        - -distributor.ingestion-burst-size=200000
        - -distributor.ingestion-rate-limit=10000
        - -distributor.ring.prefix=
        - -distributor.ring.store=memberlist
        - -ingester.max-global-metadata-per-metric=10
        - -ingester.max-global-metadata-per-user=30000
        - -ingester.max-global-series-per-user=150000
        - -ingester.ring.heartbeat-timeout=10m
        - -ingester.ring.instance-availability-zone=zone-a
        - -ingester.ring.num-tokens=512
        - -ingester.ring.prefix=
        - -ingester.ring.replication-factor=3
        - -ingester.ring.store=memberlist
        - -ingester.ring.tokens-file-path=/data/tokens
        - -ingester.ring.unregister-on-shutdown=true
        - -ingester.ring.zone-awareness-enabled=true
        - -memberlist.bind-port=7946
        - -memberlist.join=dns+gossip-ring.default.svc.cluster.local:7946
        - -runtime-config.file=/etc/mimir/overrides.yaml
        - -server.grpc-max-concurrent-streams=10000
        - -server.grpc.keepalive.max-connection-age=2m
        - -server.grpc.keepalive.max-connection-age-grace=5m
        - -server.grpc.keepalive.max-connection-idle=1m
        - -server.grpc.keepalive.min-time-between-pings=10s
        - -server.grpc.keepalive.ping-without-stream-allowed=true
        - -server.http-listen-port=8080
        - -target=write
        - -usage-stats.installation-mode=jsonnet
<<<<<<< HEAD
        image: grafana/mimir:2.7.2
=======
        image: grafana/mimir:2.8.0
>>>>>>> 087c45a0
        imagePullPolicy: IfNotPresent
        name: mimir-write
        ports:
        - containerPort: 7946
          name: gossip-ring
        - containerPort: 8080
          name: http-metrics
        - containerPort: 9095
          name: grpc
        readinessProbe:
          httpGet:
            path: /ready
            port: 8080
          initialDelaySeconds: 15
          timeoutSeconds: 1
        resources:
          limits:
            memory: 25Gi
          requests:
            cpu: "4"
            memory: 15Gi
        volumeMounts:
        - mountPath: /data
          name: mimir-write-data
        - mountPath: /etc/mimir
          name: overrides
      securityContext:
        runAsUser: 0
      terminationGracePeriodSeconds: 1200
      volumes:
      - configMap:
          name: overrides
        name: overrides
  updateStrategy:
    type: OnDelete
  volumeClaimTemplates:
  - apiVersion: v1
    kind: PersistentVolumeClaim
    metadata:
      name: mimir-write-data
    spec:
      accessModes:
      - ReadWriteOnce
      resources:
        requests:
          storage: 100Gi
      storageClassName: fast
---
apiVersion: apps/v1
kind: StatefulSet
metadata:
  annotations:
    rollout-max-unavailable: "25"
  labels:
    rollout-group: mimir-write
  name: mimir-write-zone-b
  namespace: default
spec:
  podManagementPolicy: Parallel
  replicas: 1
  selector:
    matchLabels:
      name: mimir-write-zone-b
      rollout-group: mimir-write
  serviceName: mimir-write-zone-b
  template:
    metadata:
      labels:
        gossip_ring_member: "true"
        name: mimir-write-zone-b
        rollout-group: mimir-write
    spec:
      affinity:
        podAntiAffinity:
          requiredDuringSchedulingIgnoredDuringExecution:
          - labelSelector:
              matchExpressions:
              - key: rollout-group
                operator: In
                values:
                - mimir-write
              - key: name
                operator: NotIn
                values:
                - mimir-write-zone-b
            topologyKey: kubernetes.io/hostname
      containers:
      - args:
        - -blocks-storage.s3.bucket-name=blocks-bucket
        - -blocks-storage.tsdb.block-ranges-period=2h
        - -blocks-storage.tsdb.dir=/data/tsdb
        - -blocks-storage.tsdb.head-compaction-interval=15m
        - -blocks-storage.tsdb.ship-interval=1m
        - -blocks-storage.tsdb.wal-replay-concurrency=3
        - -common.storage.backend=s3
        - -common.storage.s3.endpoint=s3.dualstack.eu-west-1.amazonaws.com
        - -distributor.ha-tracker.enable=true
        - -distributor.ha-tracker.enable-for-all-users=true
        - -distributor.ha-tracker.etcd.endpoints=etcd-client.default.svc.cluster.local.:2379
        - -distributor.ha-tracker.prefix=prom_ha/
        - -distributor.ha-tracker.store=etcd
        - -distributor.health-check-ingesters=true
        - -distributor.ingestion-burst-size=200000
        - -distributor.ingestion-rate-limit=10000
        - -distributor.ring.prefix=
        - -distributor.ring.store=memberlist
        - -ingester.max-global-metadata-per-metric=10
        - -ingester.max-global-metadata-per-user=30000
        - -ingester.max-global-series-per-user=150000
        - -ingester.ring.heartbeat-timeout=10m
        - -ingester.ring.instance-availability-zone=zone-b
        - -ingester.ring.num-tokens=512
        - -ingester.ring.prefix=
        - -ingester.ring.replication-factor=3
        - -ingester.ring.store=memberlist
        - -ingester.ring.tokens-file-path=/data/tokens
        - -ingester.ring.unregister-on-shutdown=true
        - -ingester.ring.zone-awareness-enabled=true
        - -memberlist.bind-port=7946
        - -memberlist.join=dns+gossip-ring.default.svc.cluster.local:7946
        - -runtime-config.file=/etc/mimir/overrides.yaml
        - -server.grpc-max-concurrent-streams=10000
        - -server.grpc.keepalive.max-connection-age=2m
        - -server.grpc.keepalive.max-connection-age-grace=5m
        - -server.grpc.keepalive.max-connection-idle=1m
        - -server.grpc.keepalive.min-time-between-pings=10s
        - -server.grpc.keepalive.ping-without-stream-allowed=true
        - -server.http-listen-port=8080
        - -target=write
        - -usage-stats.installation-mode=jsonnet
<<<<<<< HEAD
        image: grafana/mimir:2.7.2
=======
        image: grafana/mimir:2.8.0
>>>>>>> 087c45a0
        imagePullPolicy: IfNotPresent
        name: mimir-write
        ports:
        - containerPort: 7946
          name: gossip-ring
        - containerPort: 8080
          name: http-metrics
        - containerPort: 9095
          name: grpc
        readinessProbe:
          httpGet:
            path: /ready
            port: 8080
          initialDelaySeconds: 15
          timeoutSeconds: 1
        resources:
          limits:
            memory: 25Gi
          requests:
            cpu: "4"
            memory: 15Gi
        volumeMounts:
        - mountPath: /data
          name: mimir-write-data
        - mountPath: /etc/mimir
          name: overrides
      securityContext:
        runAsUser: 0
      terminationGracePeriodSeconds: 1200
      volumes:
      - configMap:
          name: overrides
        name: overrides
  updateStrategy:
    type: OnDelete
  volumeClaimTemplates:
  - apiVersion: v1
    kind: PersistentVolumeClaim
    metadata:
      name: mimir-write-data
    spec:
      accessModes:
      - ReadWriteOnce
      resources:
        requests:
          storage: 100Gi
      storageClassName: fast
---
apiVersion: apps/v1
kind: StatefulSet
metadata:
  annotations:
    rollout-max-unavailable: "25"
  labels:
    rollout-group: mimir-write
  name: mimir-write-zone-c
  namespace: default
spec:
  podManagementPolicy: Parallel
  replicas: 1
  selector:
    matchLabels:
      name: mimir-write-zone-c
      rollout-group: mimir-write
  serviceName: mimir-write-zone-c
  template:
    metadata:
      labels:
        gossip_ring_member: "true"
        name: mimir-write-zone-c
        rollout-group: mimir-write
    spec:
      affinity:
        podAntiAffinity:
          requiredDuringSchedulingIgnoredDuringExecution:
          - labelSelector:
              matchExpressions:
              - key: rollout-group
                operator: In
                values:
                - mimir-write
              - key: name
                operator: NotIn
                values:
                - mimir-write-zone-c
            topologyKey: kubernetes.io/hostname
      containers:
      - args:
        - -blocks-storage.s3.bucket-name=blocks-bucket
        - -blocks-storage.tsdb.block-ranges-period=2h
        - -blocks-storage.tsdb.dir=/data/tsdb
        - -blocks-storage.tsdb.head-compaction-interval=15m
        - -blocks-storage.tsdb.ship-interval=1m
        - -blocks-storage.tsdb.wal-replay-concurrency=3
        - -common.storage.backend=s3
        - -common.storage.s3.endpoint=s3.dualstack.eu-west-1.amazonaws.com
        - -distributor.ha-tracker.enable=true
        - -distributor.ha-tracker.enable-for-all-users=true
        - -distributor.ha-tracker.etcd.endpoints=etcd-client.default.svc.cluster.local.:2379
        - -distributor.ha-tracker.prefix=prom_ha/
        - -distributor.ha-tracker.store=etcd
        - -distributor.health-check-ingesters=true
        - -distributor.ingestion-burst-size=200000
        - -distributor.ingestion-rate-limit=10000
        - -distributor.ring.prefix=
        - -distributor.ring.store=memberlist
        - -ingester.max-global-metadata-per-metric=10
        - -ingester.max-global-metadata-per-user=30000
        - -ingester.max-global-series-per-user=150000
        - -ingester.ring.heartbeat-timeout=10m
        - -ingester.ring.instance-availability-zone=zone-c
        - -ingester.ring.num-tokens=512
        - -ingester.ring.prefix=
        - -ingester.ring.replication-factor=3
        - -ingester.ring.store=memberlist
        - -ingester.ring.tokens-file-path=/data/tokens
        - -ingester.ring.unregister-on-shutdown=true
        - -ingester.ring.zone-awareness-enabled=true
        - -memberlist.bind-port=7946
        - -memberlist.join=dns+gossip-ring.default.svc.cluster.local:7946
        - -runtime-config.file=/etc/mimir/overrides.yaml
        - -server.grpc-max-concurrent-streams=10000
        - -server.grpc.keepalive.max-connection-age=2m
        - -server.grpc.keepalive.max-connection-age-grace=5m
        - -server.grpc.keepalive.max-connection-idle=1m
        - -server.grpc.keepalive.min-time-between-pings=10s
        - -server.grpc.keepalive.ping-without-stream-allowed=true
        - -server.http-listen-port=8080
        - -target=write
        - -usage-stats.installation-mode=jsonnet
<<<<<<< HEAD
        image: grafana/mimir:2.7.2
=======
        image: grafana/mimir:2.8.0
>>>>>>> 087c45a0
        imagePullPolicy: IfNotPresent
        name: mimir-write
        ports:
        - containerPort: 7946
          name: gossip-ring
        - containerPort: 8080
          name: http-metrics
        - containerPort: 9095
          name: grpc
        readinessProbe:
          httpGet:
            path: /ready
            port: 8080
          initialDelaySeconds: 15
          timeoutSeconds: 1
        resources:
          limits:
            memory: 25Gi
          requests:
            cpu: "4"
            memory: 15Gi
        volumeMounts:
        - mountPath: /data
          name: mimir-write-data
        - mountPath: /etc/mimir
          name: overrides
      securityContext:
        runAsUser: 0
      terminationGracePeriodSeconds: 1200
      volumes:
      - configMap:
          name: overrides
        name: overrides
  updateStrategy:
    type: OnDelete
  volumeClaimTemplates:
  - apiVersion: v1
    kind: PersistentVolumeClaim
    metadata:
      name: mimir-write-data
    spec:
      accessModes:
      - ReadWriteOnce
      resources:
        requests:
          storage: 100Gi
      storageClassName: fast
---
apiVersion: etcd.database.coreos.com/v1beta2
kind: EtcdCluster
metadata:
  annotations:
    etcd.database.coreos.com/scope: clusterwide
  name: etcd
  namespace: default
spec:
  pod:
    affinity:
      podAntiAffinity:
        requiredDuringSchedulingIgnoredDuringExecution:
        - labelSelector:
            matchLabels:
              etcd_cluster: etcd
          topologyKey: kubernetes.io/hostname
    annotations:
      prometheus.io/port: "2379"
      prometheus.io/scrape: "true"
    etcdEnv:
    - name: ETCD_AUTO_COMPACTION_RETENTION
      value: 1h
    labels:
      name: etcd
    resources:
      limits:
        memory: 512Mi
      requests:
        cpu: 500m
        memory: 512Mi
  size: 3
  version: 3.3.13<|MERGE_RESOLUTION|>--- conflicted
+++ resolved
@@ -477,11 +477,7 @@
         env:
         - name: JAEGER_REPORTER_MAX_QUEUE_SIZE
           value: "1024"
-<<<<<<< HEAD
-        image: grafana/mimir:2.7.2
-=======
         image: grafana/mimir:2.8.0
->>>>>>> 087c45a0
         imagePullPolicy: IfNotPresent
         name: mimir-read
         ports:
@@ -904,11 +900,7 @@
         - -store-gateway.sharding-ring.zone-awareness-enabled=true
         - -target=backend
         - -usage-stats.installation-mode=jsonnet
-<<<<<<< HEAD
-        image: grafana/mimir:2.7.2
-=======
         image: grafana/mimir:2.8.0
->>>>>>> 087c45a0
         imagePullPolicy: IfNotPresent
         name: mimir-backend
         ports:
@@ -1086,11 +1078,7 @@
         - -store-gateway.sharding-ring.zone-awareness-enabled=true
         - -target=backend
         - -usage-stats.installation-mode=jsonnet
-<<<<<<< HEAD
-        image: grafana/mimir:2.7.2
-=======
         image: grafana/mimir:2.8.0
->>>>>>> 087c45a0
         imagePullPolicy: IfNotPresent
         name: mimir-backend
         ports:
@@ -1268,11 +1256,7 @@
         - -store-gateway.sharding-ring.zone-awareness-enabled=true
         - -target=backend
         - -usage-stats.installation-mode=jsonnet
-<<<<<<< HEAD
-        image: grafana/mimir:2.7.2
-=======
         image: grafana/mimir:2.8.0
->>>>>>> 087c45a0
         imagePullPolicy: IfNotPresent
         name: mimir-backend
         ports:
@@ -1403,11 +1387,7 @@
         - -server.http-listen-port=8080
         - -target=write
         - -usage-stats.installation-mode=jsonnet
-<<<<<<< HEAD
-        image: grafana/mimir:2.7.2
-=======
         image: grafana/mimir:2.8.0
->>>>>>> 087c45a0
         imagePullPolicy: IfNotPresent
         name: mimir-write
         ports:
@@ -1538,11 +1518,7 @@
         - -server.http-listen-port=8080
         - -target=write
         - -usage-stats.installation-mode=jsonnet
-<<<<<<< HEAD
-        image: grafana/mimir:2.7.2
-=======
         image: grafana/mimir:2.8.0
->>>>>>> 087c45a0
         imagePullPolicy: IfNotPresent
         name: mimir-write
         ports:
@@ -1673,11 +1649,7 @@
         - -server.http-listen-port=8080
         - -target=write
         - -usage-stats.installation-mode=jsonnet
-<<<<<<< HEAD
-        image: grafana/mimir:2.7.2
-=======
         image: grafana/mimir:2.8.0
->>>>>>> 087c45a0
         imagePullPolicy: IfNotPresent
         name: mimir-write
         ports:
