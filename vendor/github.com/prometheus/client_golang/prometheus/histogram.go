--- conflicted
+++ resolved
@@ -204,13 +204,8 @@
 			}
 		}
 	}
-<<<<<<< HEAD
-	// Finally we know the final length of h.upperBounds and can make counts
-	// for both states:
-=======
 	// Finally we know the final length of h.upperBounds and can make buckets
 	// for both counts:
->>>>>>> e1ab5495
 	h.counts[0].buckets = make([]uint64, len(h.upperBounds))
 	h.counts[1].buckets = make([]uint64, len(h.upperBounds))
 
