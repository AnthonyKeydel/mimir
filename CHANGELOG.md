# Changelog

## main / unreleased

### Grafana Mimir

* [CHANGE] Update Go version to 1.21.0. #5734
* [CHANGE] Store-gateway: skip verifying index header integrity upon loading. To enable verification set `blocks_storage.bucket_store.index_header.verify_on_load: true`.
* [CHANGE] Querier: change the default value of the experimental `-querier.streaming-chunks-per-ingester-buffer-size` flag to 256. #5203
* [CHANGE] Querier: only initiate query requests to ingesters in the `ACTIVE` state in the ring. #5342
* [CHANGE] Querier: Renamed `-querier.prefer-streaming-chunks` to `-querier.prefer-streaming-chunks-from-ingesters` to enable streaming chunks from ingesters to queriers. #5182
* [CHANGE] Querier: `-query-frontend.cache-unaligned-requests` has been moved from a global flag to a per-tenant override. #5312
* [CHANGE] Ingester: removed `cortex_ingester_shipper_dir_syncs_total` and `cortex_ingester_shipper_dir_sync_failures_total` metrics. The former metric was not much useful, and the latter was never incremented. #5396
* [CHANGE] Ingester: Do not log errors related to hitting per-instance limits to reduce resource usage when ingesters are under pressure. #5585
* [CHANGE] gRPC clients: use default connect timeout of 5s, and therefore enable default connect backoff max delay of 5s. #5562
* [CHANGE] The `-shutdown-delay` flag is no longer experimental. #5701
* [CHANGE] The `-validation.create-grace-period` is now enforced in the ingester too, other than distributor and query-frontend. If you've configured `-validation.create-grace-period` then make sure the configuration is applied to ingesters too. #5712
* [CHANGE] The `-validation.create-grace-period` is now enforced for examplars too in the distributor. If an examplar has timestamp greater than "now + grace_period", then the exemplar will be dropped and the metric `cortex_discarded_exemplars_total{reason="exemplar_too_far_in_future",user="..."}` increased. #5761
* [FEATURE] Introduced `distributor.service_overload_status_code_on_rate_limit_enabled` flag for configuring status code to 529 instead of 429 upon rate limit exhaustion. #5752
* [FEATURE] Cardinality API: Add a new `count_method` parameter which enables counting active series #5136
* [FEATURE] Query-frontend: added experimental support to cache cardinality, label names and label values query responses. The cache will be used when `-query-frontend.cache-results` is enabled, and `-query-frontend.results-cache-ttl-for-cardinality-query` or `-query-frontend.results-cache-ttl-for-labels-query` set to a value greater than 0. The following metrics have been added to track the query results cache hit ratio per `request_type`: #5212 #5235 #5426 #5524
  * `cortex_frontend_query_result_cache_requests_total{request_type="query_range|cardinality|label_names_and_values"}`
  * `cortex_frontend_query_result_cache_hits_total{request_type="query_range|cardinality|label_names_and_values"}`
* [FEATURE] Added `-<prefix>.s3.list-objects-version` flag to configure the S3 list objects version.
* [FEATURE] Ingester: Add optional CPU/memory utilization based read request limiting, considered experimental. Disabled by default, enable by configuring limits via both of the following flags: #5012 #5392 #5394 #5526 #5508 #5704
  * `-ingester.read-path-cpu-utilization-limit`
  * `-ingester.read-path-memory-utilization-limit`
  * `-ingester.log-utilization-based-limiter-cpu-samples`
* [FEATURE] Ruler: Support filtering results from rule status endpoint by `file`, `rule_group` and `rule_name`. #5291
* [FEATURE] Ingester: add experimental support for creating tokens by using spread minimizing strategy. This can be enabled with `-ingester.ring.token-generation-strategy: spread-minimizing` and `-ingester.ring.spread-minimizing-zones: <all available zones>`. In that case `-ingester.ring.tokens-file-path` must be empty. #5308 #5324
* [FEATURE] Storegateway: Persist sparse index-headers to disk and read from disk on index-header loads instead of reconstructing. #5465 #5651
* [FEATURE] Ingester: add experimental CLI flag `-ingester.ring.spread-minimizing-join-ring-in-order` that allows an ingester to register tokens in the ring only after all previous ingesters (with ID lower than its own ID) have already been registered. #5541
* [FEATURE] Ingester: add experimental support to compact the TSDB Head when the number of in-memory series is equal or greater than `-blocks-storage.tsdb.early-head-compaction-min-in-memory-series`, and the ingester estimates that the per-tenant TSDB Head compaction will reduce in-memory series by at least `-blocks-storage.tsdb.early-head-compaction-min-estimated-series-reduction-percentage`. #5371
* [FEATURE] Ingester: add new metrics for tracking native histograms in active series: `cortex_ingester_active_native_histogram_series`, `cortex_ingester_active_native_histogram_series_custom_tracker`, `cortex_ingester_active_native_histogram_buckets`, `cortex_ingester_active_native_histogram_buckets_custom_tracker`. The first 2 are the subsets of the existing and unmodified `cortex_ingester_active_series` and `cortex_ingester_active_series_custom_tracker` respectively, only tracking native histogram series, and the last 2 are the equivalents for tracking the number of buckets in native histogram series. #5318
* [FEATURE] Add experimental CLI flag `-<prefix>.s3.native-aws-auth-enabled` that allows to enable the default credentials provider chain of the AWS SDK. #5636
* [ENHANCEMENT] Overrides-exporter: Add new metrics for write path and alertmanager (`max_global_metadata_per_user`, `max_global_metadata_per_metric`, `request_rate`, `request_burst_size`, `alertmanager_notification_rate_limit`, `alertmanager_max_dispatcher_aggregation_groups`, `alertmanager_max_alerts_count`, `alertmanager_max_alerts_size_bytes`) and added flag `-overrides-exporter.enabled-metrics` to explicitly configure desired metrics, e.g. `-overrides-exporter.enabled-metrics=request_rate,ingestion_rate`. Default value for this flag is: `ingestion_rate,ingestion_burst_size,max_global_series_per_user,max_global_series_per_metric,max_global_exemplars_per_user,max_fetched_chunks_per_query,max_fetched_series_per_query,ruler_max_rules_per_rule_group,ruler_max_rule_groups_per_tenant`. #5376
* [ENHANCEMENT] Cardinality API: When zone aware replication is enabled, the label values cardinality API can now tolerate single zone failure #5178
* [ENHANCEMENT] Distributor: optimize sending requests to ingesters when incoming requests don't need to be modified. For now this feature can be disabled by setting `-timeseries-unmarshal-caching-optimization-enabled=false`. #5137
* [ENHANCEMENT] Add advanced CLI flags to control gRPC client behaviour: #5161
  * `-<prefix>.connect-timeout`
  * `-<prefix>.connect-backoff-base-delay`
  * `-<prefix>.connect-backoff-max-delay`
  * `-<prefix>.initial-stream-window-size`
  * `-<prefix>.initial-connection-window-size`
* [ENHANCEMENT] Query-frontend: added "response_size_bytes" field to "query stats" log. #5196
* [ENHANCEMENT] Querier: Refine error messages for per-tenant query limits, informing the user of the preferred strategy for not hitting the limit, in addition to how they may tweak the limit. #5059
* [ENHANCEMENT] Distributor: optimize sending of requests to ingesters by reusing memory buffers for marshalling requests. This optimization can be enabled by setting `-distributor.write-requests-buffer-pooling-enabled` to `true`. #5195 #5805
* [ENHANCEMENT] Querier: add experimental `-querier.minimize-ingester-requests` option to initially query only the minimum set of ingesters required to reach quorum. #5202 #5259 #5263
* [ENHANCEMENT] Querier: improve error message when streaming chunks from ingesters to queriers and a query limit is reached. #5245
* [ENHANCEMENT] Use new data structure for labels, to reduce memory consumption. #3555 #5731
* [ENHANCEMENT] Update alpine base image to 3.18.2. #5276
* [ENHANCEMENT] Ruler: add `cortex_ruler_sync_rules_duration_seconds` metric, tracking the time spent syncing all rule groups owned by the ruler instance. #5311
* [ENHANCEMENT] Store-gateway: add experimental `blocks-storage.bucket-store.index-header-lazy-loading-concurrency` config option to limit the number of concurrent index-headers loads when lazy loading. #5313 #5605
* [ENHANCEMENT] Ingester and querier: improve level of detail in traces emitted for queries that hit ingesters. #5315
* [ENHANCEMENT] Querier: add `cortex_querier_queries_rejected_total` metric that counts the number of queries rejected due to hitting a limit (eg. max series per query or max chunks per query). #5316 #5440 #5450
* [ENHANCEMENT] Querier: add experimental `-querier.minimize-ingester-requests-hedging-delay` option to initiate requests to further ingesters when request minimisation is enabled and not all initial requests have completed. #5368
* [ENHANCEMENT] Clarify docs for `-ingester.client.*` flags to make it clear that these are used by both queriers and distributors. #5375
* [ENHANCEMENT] Querier and store-gateway: add experimental support for streaming chunks from store-gateways to queriers while evaluating queries. This can be enabled with `-querier.prefer-streaming-chunks-from-store-gateways=true`. #5182
* [ENHANCEMENT] Querier: enforce `max-chunks-per-query` limit earlier in query processing when streaming chunks from ingesters to queriers to avoid unnecessarily consuming resources for queries that will be aborted. #5369 #5447
* [ENHANCEMENT] Ingester: added `cortex_ingester_shipper_last_successful_upload_timestamp_seconds` metric tracking the last successful TSDB block uploaded to the bucket (unix timestamp in seconds). #5396
* [ENHANCEMENT] Ingester: Add two metrics tracking resource utilization calculated by utilization based limiter: #5496
  * `cortex_ingester_utilization_limiter_current_cpu_load`: The current exponential weighted moving average of the ingester's CPU load
  * `cortex_ingester_utilization_limiter_current_memory_usage_bytes`: The current ingester memory utilization
* [ENHANCEMENT] Ruler: added `insight=true` field to ruler's prometheus component for rule evaluation logs. #5510
* [ENHANCEMENT] Distributor Ingester: Add metrics to count the number of requests rejected for hitting per-instance limits, `cortex_distributor_instance_rejected_requests_total` and `cortex_ingester_instance_rejected_requests_total` respectively. #5551
* [ENHANCEMENT] Distributor: add support for ingesting exponential histograms that are over the native histogram scale limit of 8 in OpenTelemetry format by downscaling them. #5532 #5607
* [ENHANCEMENT] General: buffered logging: #5506
  * `-log.buffered`: Enable buffered logging
* [ENHANCEMENT] Distributor: add more detailed information to traces generated while processing OTLP write requests. #5539
* [ENHANCEMENT] Distributor: improve performance ingesting OTLP payloads. #5531 #5607 #5616
* [ENHANCEMENT] Ingester: optimize label-values with matchers call when number of matched series is small. #5600
* [ENHANCEMENT] Compactor: Delete bucket-index, markers and debug files if there are no blocks left in the bucket index. This cleanup must be enabled by using `-compactor.no-blocks-file-cleanup-enabled` option. #5648
* [ENHANCEMENT] Ingester: reduce memory usage of active series tracker. #5665
* [ENHANCEMENT] Store-gateway: added `-store-gateway.sharding-ring.auto-forget-enabled` configuration parameter to control whether store-gateway auto-forget feature should be enabled or disabled (enabled by default). #5702
<<<<<<< HEAD
* [ENHANCEMENT] Query-frontend: don't treat cancel as an error. #4648
=======
* [ENHANCEMENT] Compactor: added per tenant block upload counters `cortex_block_upload_api_blocks_total`, `cortex_block_upload_api_bytes_total`, and `cortex_block_upload_api_files_total`. #5738
* [ENHANCEMENT] Compactor: Verify time range of compacted block(s) matches the time range of input blocks. #5760
* [ENHANCEMENT] Querier: improved observability of calls to ingesters during queries. #5724
* [ENHANCEMENT] Compactor: block backfilling logging is now more verbose. #5711
* [ENHANCEMENT] Added support to rate limit application logs: #5764
  * `-log.rate-limit-enabled`
  * `-log.rate-limit-logs-per-second`
  * `-log.rate-limit-logs-per-second-burst`
* [ENHANCEMENT] Added `cortex_ingester_tsdb_head_max_time_seconds` metric which is a max time of all TSDB Heads open in an ingester. #5786
* [ENHANCEMENT] Querier: cancel query requests to ingesters in a zone upon first error received from the zone, to reduce wasted effort spent computing results that won't be used #5764
* [ENHANCEMENT] Improve tracing of internal HTTP requests sent over httpgrpc #5782
* [ENHANCEMENT] Querier: add experimental per-query chunks limit based on an estimate of the number of chunks that will be sent from ingesters and store-gateways that is enforced earlier during query evaluation. This limit is disabled by default and can be configured with `-querier.max-estimated-fetched-chunks-per-query-multiplier`. #5765
* [ENHANCEMENT] Ingester: add UI for listing tenants with TSDB on given ingester and viewing details of tenants's TSDB on given ingester. #5803
>>>>>>> 0a83faa7
* [BUGFIX] Ingester: Handle when previous ring state is leaving and the number of tokens has changed. #5204
* [BUGFIX] Querier: fix issue where queries that use the `timestamp()` function fail with `execution: attempted to read series at index 0 from stream, but the stream has already been exhausted` if streaming chunks from ingesters to queriers is enabled. #5370
* [BUGFIX] memberlist: bring back `memberlist_client_kv_store_count` metric that used to exist in Cortex, but got lost during dskit updates before Mimir 2.0. #5377
* [BUGFIX] Querier: Pass on HTTP 503 query response code. #5364
* [BUGFIX] Store-gateway: Fix issue where stopping a store-gateway could cause all store-gateways to unload all blocks. #5464
* [BUGFIX] Allocate ballast in smaller blocks to avoid problem when entire ballast was kept in memory working set. #5565
* [BUGFIX] Querier: Retry frontend result notification when an error is returned. #5591
* [BUGFIX] Querier: fix issue where `cortex_ingester_client_request_duration_seconds` metric did not include streaming query requests that did not return any series. #5695
* [BUGFIX] Ingester: Fix ActiveSeries tracker double-counting series that have been deleted from the Head while still being active and then recreated again. #5678
* [BUGFIX] Ingester: Don't set "last update time" of TSDB into the future when opening TSDB. This could prevent detecting of idle TSDB for a long time, if sample in distant future was ingested. #5787
* [BUGFIX] Store-gateway: fix bug when lazy index header could be closed prematurely even when still in use. #5795

### Mixin

* [CHANGE] Dashboards: show all workloads in selected namespace on "rollout progress" dashboard. #5113
* [CHANGE] Dashboards: show the number of updated and ready pods for each workload in the "rollout progress" panel on the "rollout progress" dashboard. #5113
* [CHANGE] Dashboards: removed "Query results cache misses" panel on the "Mimir / Queries" dashboard. #5423
* [CHANGE] Dashboards: default to shared crosshair on all dashboards. #5489
* [CHANGE] Dashboards: sort variable drop-down lists from A to Z, rather than Z to A. #5490
* [CHANGE] Alerts: removed `MimirProvisioningTooManyActiveSeries` alert. You should configure `-ingester.instance-limits.max-series` and rely on `MimirIngesterReachingSeriesLimit` alert instead. #5593
* [CHANGE] Alerts: removed `MimirProvisioningTooManyWrites` alert. The alerting threshold used in this alert was chosen arbitrarily and ingesters receiving an higher number of samples / sec don't necessarily have any issue. You should rely on SLOs metrics and alerts instead. #5706
* [ENHANCEMENT] Dashboards: adjust layout of "rollout progress" dashboard panels so that the "rollout progress" panel doesn't require scrolling. #5113
* [ENHANCEMENT] Dashboards: show container name first in "pods count per version" panel on "rollout progress" dashboard. #5113
* [ENHANCEMENT] Dashboards: show time spend waiting for turn when lazy loading index headers in the "index-header lazy load gate latency" panel on the "queries" dashboard. #5313
* [ENHANCEMENT] Dashboards: split query results cache hit ratio by request type in "Query results cache hit ratio" panel on the "Mimir / Queries" dashboard. #5423
* [ENHANCEMENT] Dashboards: add "rejected queries" panel to "queries" dashboard. #5429
* [ENHANCEMENT] Dashboards: add native histogram active series and active buckets to "tenants" dashboard. #5543
* [ENHANCEMENT] Dashboards: add panels to "Mimir / Writes" for requests rejected for per-instance limits. #5638
* [ENHANCEMENT] Dashboards: rename "Blocks currently loaded" to "Blocks currently owned" in the "Mimir / Queries" dashboard. #5705
* [BUGFIX] Alerts: fix `MimirIngesterRestarts` to fire only when the ingester container is restarted, excluding the cases the pod is rescheduled. #5397
* [BUGFIX] Dashboards: fix "unhealthy pods" panel on "rollout progress" dashboard showing only a number rather than the name of the workload and the number of unhealthy pods if only one workload has unhealthy pods. #5113 #5200
* [BUGFIX] Alerts: fixed `MimirIngesterHasNotShippedBlocks` and `MimirIngesterHasNotShippedBlocksSinceStart` alerts. #5396
* [BUGFIX] Alerts: Fix `MimirGossipMembersMismatch` to include `admin-api` and custom compactor pods. `admin-api` is a GEM component. #5641 #5797
* [BUGFIX] Ruler: gracefully shut down rule evaluations. #5778

### Jsonnet

* [CHANGE] Removed `_config.querier.concurrency` configuration option and replaced it with `_config.querier_max_concurrency` and `_config.ruler_querier_max_concurrency` to allow to easily fine tune it for different querier deployments. #5322
* [CHANGE] Change `_config.multi_zone_ingester_max_unavailable` to 50. #5327
* [CHANGE] Change distributors rolling update strategy configuration: `maxSurge` and `maxUnavailable` are set to `15%` and `0`. #5714
* [FEATURE] Alertmanager: Add horizontal pod autoscaler config, that can be enabled using `autoscaling_alertmanager_enabled: true`. #5194 #5249
* [ENHANCEMENT] Enable the `track_sizes` feature for Memcached pods to help determine cache efficiency. #5209
* [ENHANCEMENT] Add per-container map for environment variables. #5181
* [ENHANCEMENT] Add `PodDisruptionBudget`s for compactor, continuous-test, distributor, overrides-exporter, querier, query-frontend, query-scheduler, rollout-operator, ruler, ruler-querier, ruler-query-frontend, ruler-query-scheduler, and all memcached workloads. #5098
* [ENHANCEMENT] Ruler: configure the ruler storage cache when the metadata cache is enabled. #5326 #5334
* [ENHANCEMENT] Shuffle-sharding: ingester shards in user-classes can now be configured to target different series and limit percentage utilization through `_config.shuffle_sharding.target_series_per_ingester` and `_config.shuffle_sharding.target_utilization_percentage` values. #5470
* [ENHANCEMENT] Distributor: allow adjustment of the targeted CPU usage as a percentage of requested CPU. This can be adjusted with `_config.autoscaling_distributor_cpu_target_utilization`. #5525
* [ENHANCEMENT] Ruler: add configuration option `_config.ruler_remote_evaluation_max_query_response_size_bytes` to easily set the maximum query response size allowed (in bytes). #5592
* [ENHANCEMENT] Distributor: dynamically set `GOMAXPROCS` based on the CPU request. This should reduce distributor CPU utilization, assuming the CPU request is set to a value close to the actual utilization. #5588
* [ENHANCEMENT] Querier: dynamically set `GOMAXPROCS` based on the CPU request. This should reduce noisy neighbour issues created by the querier, whose CPU utilization could eventually saturate the Kubernetes node if unbounded. #5646 #5658
* [ENHANCEMENT] Allow to remove an entry from the configured environment variable for a given component, setting the environment value to `null` in the `*_env_map` objects (e.g. `store_gateway_env_map+:: { 'field': null}`). #5599
* [ENHANCEMENT] Allow overriding the default number of replicas for `etcd`.
* [ENHANCEMENT] Memcached: reduce memory request for results, chunks and metadata caches. The requested memory is 5% greater than the configured memcached max cache size. #5661
* [ENHANCEMENT] Autoscaling: Add the following configuration options to fine tune autoscaler target utilization: #5679 #5682 #5689
  * `autoscaling_querier_target_utilization` (defaults to `0.75`)
  * `autoscaling_mimir_read_target_utilization` (defaults to `0.75`)
  * `autoscaling_ruler_querier_cpu_target_utilization` (defaults to `1`)
  * `autoscaling_distributor_memory_target_utilization` (defaults to `1`)
  * `autoscaling_ruler_cpu_target_utilization` (defaults to `1`)
  * `autoscaling_query_frontend_cpu_target_utilization` (defaults to `1`)
  * `autoscaling_ruler_query_frontend_cpu_target_utilization` (defaults to `1`)
  * `autoscaling_alertmanager_cpu_target_utilization` (defaults to `1`)
* [ENHANCEMENT] Gossip-ring: add appProtocol for istio compatibility. #5680
* [ENHANCEMENT] Add _config.commonConfig to allow adding common configuration parameters for all Mimir components. #5703
* [ENHANCEMENT] Update rollout-operator to `v0.7.0`. #5718
* [BUGFIX] Fix compilation when index, chunks or metadata caches are disabled. #5710

### Mimirtool

### Mimir Continuous Test

### Query-tee

* [CHANGE] Proxy `Content-Type` response header from backend. Previously `Content-Type: text/plain; charset=utf-8` was returned on all requests. #5183
* [CHANGE] Increase default value of `-proxy.compare-skip-recent-samples` to avoid racing with recording rule evaluation. #5561
* [CHANGE] Add `-backend.skip-tls-verify` to optionally skip TLS verification on backends. #5656

### Documentation

* [CHANGE] Fix reference to `get-started` documentation directory. #5476
* [CHANGE] Fix link to external OTLP/HTTP documentation.
* [ENHANCEMENT] Improved `MimirRulerTooManyFailedQueries` runbook. #5586
* [ENHANCEMENT] Improved "Recover accidentally deleted blocks" runbook. #5620
* [ENHANCEMENT] Documented options and trade-offs to query label names and values. #5582
* [ENHANCEMENT] Improved `MimirRequestErrors` runbook for alertmanager. #5694

### Tools

* [CHANGE] copyblocks: add support for S3 and the ability to copy between different object storage services. Due to this, the `-source-service` and `-destination-service` flags are now required and the `-service` flag has been removed. #5486
* [FEATURE] undelete_block_gcs: Added new tool for undeleting blocks on GCS storage. #5610
* [FEATURE] wal-reader: Added new tool for printing entries in TSDB WAL.
* [ENHANCEMENT] ulidtime: add -seconds flag to print timestamps as Unix timestamps. #5621
* [ENHANCEMENT] ulidtime: exit with status code 1 if some ULIDs can't be parsed. #5621
* [ENHANCEMENT] tsdb-index-toc: added index-header size estimates. #5652
* [BUGFIX] Stop tools from panicking when `-help` flag is passed. #5412
* [BUGFIX] Remove github.com/golang/glog command line flags from tools. #5413

## 2.9.0

### Grafana Mimir

* [CHANGE] Store-gateway: change expanded postings, postings, and label values index cache key format. These caches will be invalidated when rolling out the new Mimir version. #4770 #4978 #5037
* [CHANGE] Distributor: remove the "forwarding" feature as it isn't necessary anymore. #4876
* [CHANGE] Query-frontend: Change the default value of `-query-frontend.query-sharding-max-regexp-size-bytes` from `0` to `4096`. #4932
* [CHANGE] Querier: `-querier.query-ingesters-within` has been moved from a global flag to a per-tenant override. #4287
* [CHANGE] Querier: Use `-blocks-storage.tsdb.retention-period` instead of `-querier.query-ingesters-within` for calculating the lookback period for shuffle sharded ingesters. Setting `-querier.query-ingesters-within=0` no longer disables shuffle sharding on the read path. #4287
* [CHANGE] Block upload: `/api/v1/upload/block/{block}/files` endpoint now allows file uploads with no `Content-Length`. #4956
* [CHANGE] Store-gateway: deprecate configuration parameters for chunk pooling, they will be removed in Mimir 2.11. The following options are now also ignored: #4996
  * `-blocks-storage.bucket-store.max-chunk-pool-bytes`
  * `-blocks-storage.bucket-store.chunk-pool-min-bucket-size-bytes`
  * `-blocks-storage.bucket-store.chunk-pool-max-bucket-size-bytes`
* [CHANGE] Store-gateway: remove metrics `cortex_bucket_store_chunk_pool_requested_bytes_total` and `cortex_bucket_store_chunk_pool_returned_bytes_total`. #4996
* [CHANGE] Compactor: change default of `-compactor.partial-block-deletion-delay` to `1d`. This will automatically clean up partial blocks that were a result of failed block upload or deletion. #5026
* [CHANGE] Compactor: the deprecated configuration parameter `-compactor.consistency-delay` has been removed. #5050
* [CHANGE] Store-gateway: the deprecated configuration parameter `-blocks-storage.bucket-store.consistency-delay` has been removed. #5050
* [CHANGE] The configuration parameter `-blocks-storage.bucket-store.bucket-index.enabled` has been deprecated and will be removed in Mimir 2.11. Mimir is running by default with the bucket index enabled since version 2.0, and starting from the version 2.11 it will not be possible to disable it. #5051
* [CHANGE] The configuration parameters `-querier.iterators` and `-query.batch-iterators` have been deprecated and will be removed in Mimir 2.11. Mimir runs by default with `-querier.batch-iterators=true`, and starting from version 2.11 it will not be possible to change this. #5114
* [CHANGE] Compactor: change default of `-compactor.first-level-compaction-wait-period` to 25m. #5128
* [CHANGE] Ruler: changed default of `-ruler.poll-interval` from `1m` to `10m`. Starting from this release, the configured rule groups will also be re-synced each time they're modified calling the ruler configuration API. #5170
* [FEATURE] Query-frontend: add `-query-frontend.log-query-request-headers` to enable logging of request headers in query logs. #5030
* [FEATURE] Store-gateway: add experimental feature to retain lazy-loaded index headers between restarts by eagerly loading them during startup. This is disabled by default and can only be enabled if lazy loading is enabled. To enable this set the following: #5606
  * `-blocks-storage.bucket-store.index-header-lazy-loading-enabled` must be set to true
  * `-blocks-storage.bucket-store.index-header.eager-loading-startup-enabled` must be set to true
* [ENHANCEMENT] Add per-tenant limit `-validation.max-native-histogram-buckets` to be able to ignore native histogram samples that have too many buckets. #4765
* [ENHANCEMENT] Store-gateway: reduce memory usage in some LabelValues calls. #4789
* [ENHANCEMENT] Store-gateway: add a `stage` label to the metric `cortex_bucket_store_series_data_touched`. This label now applies to `data_type="chunks"` and `data_type="series"`. The `stage` label has 2 values: `processed` - the number of series that parsed - and `returned` - the number of series selected from the processed bytes to satisfy the query. #4797 #4830
* [ENHANCEMENT] Distributor: make `__meta_tenant_id` label available in relabeling rules configured via `metric_relabel_configs`. #4725
* [ENHANCEMENT] Compactor: added the configurable limit `compactor.block-upload-max-block-size-bytes` or `compactor_block_upload_max_block_size_bytes` to limit the byte size of uploaded or validated blocks. #4680
* [ENHANCEMENT] Querier: reduce CPU utilisation when shuffle sharding is enabled with large shard sizes. #4851
* [ENHANCEMENT] Packaging: facilitate configuration management by instructing systemd to start mimir with a configuration file. #4810
* [ENHANCEMENT] Store-gateway: reduce memory allocations when looking up postings from cache. #4861 #4869 #4962 #5047
* [ENHANCEMENT] Store-gateway: retain only necessary bytes when reading series from the bucket. #4926
* [ENHANCEMENT] Ingester, store-gateway: clear the shutdown marker after a successful shutdown to enable reusing their persistent volumes in case the ingester or store-gateway is restarted. #4985
* [ENHANCEMENT] Store-gateway, query-frontend: Reduced memory allocations when looking up cached entries from Memcached. #4862
* [ENHANCEMENT] Alertmanager: Add additional template function `queryFromGeneratorURL` returning query URL decoded query from the `GeneratorURL` field of an alert. #4301
* [ENHANCEMENT] Ruler: added experimental ruler storage cache support. The cache should reduce the number of "list objects" API calls issued to the object storage when there are 2+ ruler replicas running in a Mimir cluster. The cache can be configured setting `-ruler-storage.cache.*` CLI flags or their respective YAML config options. #4950 #5054
* [ENHANCEMENT] Store-gateway: added HTTP `/store-gateway/prepare-shutdown` endpoint for gracefully scaling down of store-gateways. A gauge `cortex_store_gateway_prepare_shutdown_requested` has been introduced for tracing this process. #4955
* [ENHANCEMENT] Updated Kuberesolver dependency (github.com/sercand/kuberesolver) from v2.4.0 to v4.0.0 and gRPC dependency (google.golang.org/grpc) from v1.47.0 to v1.53.0. #4922
* [ENHANCEMENT] Introduced new options for logging HTTP request headers: `-server.log-request-headers` enables logging HTTP request headers, `-server.log-request-headers-exclude-list` lists headers which should not be logged. #4922
* [ENHANCEMENT] Block upload: `/api/v1/upload/block/{block}/files` endpoint now disables read and write HTTP timeout, overriding `-server.http-read-timeout` and `-server.http-write-timeout` values. This is done to allow large file uploads to succeed. #4956
* [ENHANCEMENT] Alertmanager: Introduce new metrics from upstream. #4918
  * `cortex_alertmanager_notifications_failed_total` (added `reason` label)
  * `cortex_alertmanager_nflog_maintenance_total`
  * `cortex_alertmanager_nflog_maintenance_errors_total`
  * `cortex_alertmanager_silences_maintenance_total`
  * `cortex_alertmanager_silences_maintenance_errors_total`
* [ENHANCEMENT] Add native histogram support for `cortex_request_duration_seconds` metric family. #4987
* [ENHANCEMENT] Ruler: do not list rule groups in the object storage for disabled tenants. #5004
* [ENHANCEMENT] Query-frontend and querier: add HTTP API endpoint `<prometheus-http-prefix>/api/v1/format_query` to format a PromQL query. #4373
* [ENHANCEMENT] Query-frontend: Add `cortex_query_frontend_regexp_matcher_count` and `cortex_query_frontend_regexp_matcher_optimized_count` metrics to track optimization of regular expression label matchers. #4813
* [ENHANCEMENT] Alertmanager: Add configuration option to enable or disable the deletion of alertmanager state from object storage. This is useful when migrating alertmanager tenants from one cluster to another, because it avoids a condition where the state object is copied but then deleted before the configuration object is copied. #4989
* [ENHANCEMENT] Querier: only use the minimum set of chunks from ingesters when querying, and cancel unnecessary requests to ingesters sooner if we know their results won't be used. #5016
* [ENHANCEMENT] Add `-enable-go-runtime-metrics` flag to expose all go runtime metrics as Prometheus metrics. #5009
* [ENHANCEMENT] Ruler: trigger a synchronization of tenant's rule groups as soon as they change the rules configuration via API. This synchronization is in addition of the periodic syncing done every `-ruler.poll-interval`. The new behavior is enabled by default, but can be disabled with `-ruler.sync-rules-on-changes-enabled=false` (configurable on a per-tenant basis too). If you disable the new behaviour, then you may want to revert `-ruler.poll-interval` to `1m`. #4975 #5053 #5115 #5170
* [ENHANCEMENT] Distributor: Improve invalid tenant shard size error message. #5024
* [ENHANCEMENT] Store-gateway: record index header loading time separately in `cortex_bucket_store_series_request_stage_duration_seconds{stage="load_index_header"}`. Now index header loading will be visible in the "Mimir / Queries" dashboard in the "Series request p99/average latency" panels. #5011 #5062
* [ENHANCEMENT] Querier and ingester: add experimental support for streaming chunks from ingesters to queriers while evaluating queries. This can be enabled with `-querier.prefer-streaming-chunks=true`. #4886 #5078 #5094 #5126
* [ENHANCEMENT] Update Docker base images from `alpine:3.17.3` to `alpine:3.18.0`. #5065
* [ENHANCEMENT] Compactor: reduced the number of "object exists" API calls issued by the compactor to the object storage when syncing block's `meta.json` files. #5063
* [ENHANCEMENT] Distributor: Push request rate limits (`-distributor.request-rate-limit` and `-distributor.request-burst-size`) and their associated YAML configuration are now stable. #5124
* [ENHANCEMENT] Go: updated to 1.20.5. #5185
* [ENHANCEMENT] Update alpine base image to 3.18.2. #5274 #5276
* [BUGFIX] Metadata API: Mimir will now return an empty object when no metadata is available, matching Prometheus. #4782
* [BUGFIX] Store-gateway: add collision detection on expanded postings and individual postings cache keys. #4770
* [BUGFIX] Ruler: Support the `type=alert|record` query parameter for the API endpoint `<prometheus-http-prefix>/api/v1/rules`. #4302
* [BUGFIX] Backend: Check that alertmanager's data-dir doesn't overlap with bucket-sync dir. #4921
* [BUGFIX] Alertmanager: Allow to rate-limit webex, telegram and discord notifications. #4979
* [BUGFIX] Store-gateway: panics when decoding LabelValues responses that contain more than 655360 values. These responses are no longer cached. #5021
* [BUGFIX] Querier: don't leak memory when processing query requests from query-frontends (ie. when the query-scheduler is disabled). #5199

### Documentation

* [ENHANCEMENT] Improve `MimirIngesterReachingTenantsLimit` runbook. #4744 #4752
* [ENHANCEMENT] Add `symbol table size exceeds` case to `MimirCompactorHasNotSuccessfullyRunCompaction` runbook. #4945
* [ENHANCEMENT] Clarify which APIs use query sharding. #4948

### Mixin

* [CHANGE] Alerts: Remove `MimirQuerierHighRefetchRate`. #4980
* [CHANGE] Alerts: Remove `MimirTenantHasPartialBlocks`. This is obsoleted by the changed default of `-compactor.partial-block-deletion-delay` to `1d`, which will auto remediate this alert. #5026
* [ENHANCEMENT] Alertmanager dashboard: display active aggregation groups #4772
* [ENHANCEMENT] Alerts: `MimirIngesterTSDBWALCorrupted` now only fires when there are more than one corrupted WALs in single-zone deployments and when there are more than two zones affected in multi-zone deployments. #4920
* [ENHANCEMENT] Alerts: added labels to duplicated `MimirRolloutStuck` and `MimirCompactorHasNotUploadedBlocks` rules in order to distinguish them. #5023
* [ENHANCEMENT] Dashboards: fix holes in graph for lightly loaded clusters #4915
* [ENHANCEMENT] Dashboards: allow configuring additional services for the Rollout Progress dashboard. #5007
* [ENHANCEMENT] Alerts: do not fire `MimirAllocatingTooMuchMemory` alert for any matching container outside of namespaces where Mimir is running. #5089
* [BUGFIX] Dashboards: show cancelled requests in a different color to successful requests in throughput panels on dashboards. #5039
* [BUGFIX] Dashboards: fix dashboard panels that showed percentages with axes from 0 to 10000%. #5084
* [BUGFIX] Remove dependency on upstream Kubernetes mixin. #4732

### Jsonnet

* [CHANGE] Ruler: changed ruler autoscaling policy, extended scale down period from 60s to 600s. #4786
* [CHANGE] Update to v0.5.0 rollout-operator. #4893
* [CHANGE] Backend: add `alertmanager_args` to `mimir-backend` when running in read-write deployment mode. Remove hardcoded `filesystem` alertmanager storage. This moves alertmanager's data-dir to `/data/alertmanager` by default. #4907 #4921
* [CHANGE] Remove `-pdb` suffix from `PodDisruptionBudget` names. This will create new `PodDisruptionBudget` resources. Make sure to prune the old resources; otherwise, rollouts will be blocked. #5109
* [CHANGE] Query-frontend: enable query sharding for cardinality estimation via `-query-frontend.query-sharding-target-series-per-shard` by default if the results cache is enabled. #5128
* [ENHANCEMENT] Ingester: configure `-blocks-storage.tsdb.head-compaction-interval=15m` to spread TSDB head compaction over a wider time range. #4870
* [ENHANCEMENT] Ingester: configure `-blocks-storage.tsdb.wal-replay-concurrency` to CPU request minus 1. #4864
* [ENHANCEMENT] Compactor: configure `-compactor.first-level-compaction-wait-period` to TSDB head compaction interval plus 10 minutes. #4872
* [ENHANCEMENT] Store-gateway: set `GOMEMLIMIT` to the memory request value. This should reduce the likelihood the store-gateway may go out of memory, at the cost of an higher CPU utilization due to more frequent garbage collections when the memory utilization gets closer or above the configured requested memory. #4971
* [ENHANCEMENT] Store-gateway: dynamically set `GOMAXPROCS` based on the CPU request. This should reduce the likelihood a high load on the store-gateway will slow down the entire Kubernetes node. #5104
* [ENHANCEMENT] Store-gateway: add `store_gateway_lazy_loading_enabled` configuration option which combines disabled lazy-loading and reducing blocks sync concurrency. Reducing blocks sync concurrency improves startup times with disabled lazy loading on HDDs. #5025
* [ENHANCEMENT] Update `rollout-operator` image to `v0.6.0`. #5155
* [BUGFIX] Backend: configure `-ruler.alertmanager-url` to `mimir-backend` when running in read-write deployment mode. #4892
* [ENHANCEMENT] Memcached: don't overwrite upsteam memcached statefulset jsonnet to allow chosing between antiAffinity and topologySpreadConstraints.

### Mimirtool

* [CHANGE] check rules: will fail on duplicate rules when `--strict` is provided. #5035
* [FEATURE] sync/diff can now include/exclude namespaces based on a regular expression using `--namespaces-regex` and `--ignore-namespaces-regex`. #5100
* [ENHANCEMENT] analyze prometheus: allow to specify `-prometheus-http-prefix`. #4966
* [ENHANCEMENT] analyze grafana: allow to specify `--folder-title` to limit dashboards analysis based on their exact folder title. #4973

### Tools

* [CHANGE] copyblocks: copying between Azure Blob Storage buckets is now supported in addition to copying between Google Cloud Storage buckets. As a result, the `--service` flag is now required to be specified (accepted values are `gcs` or `abs`). #4756

## 2.8.0

### Grafana Mimir

* [CHANGE] Ingester: changed experimental CLI flag from `-out-of-order-blocks-external-label-enabled` to `-ingester.out-of-order-blocks-external-label-enabled` #4440
* [CHANGE] Store-gateway: The following metrics have been removed: #4332
  * `cortex_bucket_store_series_get_all_duration_seconds`
  * `cortex_bucket_store_series_merge_duration_seconds`
* [CHANGE] Ingester: changed default value of `-blocks-storage.tsdb.retention-period` from `24h` to `13h`. If you're running Mimir with a custom configuration and you're overriding `-querier.query-store-after` to a value greater than the default `12h` then you should increase `-blocks-storage.tsdb.retention-period` accordingly. #4382
* [CHANGE] Ingester: the configuration parameter `-blocks-storage.tsdb.max-tsdb-opening-concurrency-on-startup` has been deprecated and will be removed in Mimir 2.10. #4445
* [CHANGE] Query-frontend: Cached results now contain timestamp which allows Mimir to check if cached results are still valid based on current TTL configured for tenant. Results cached by previous Mimir version are used until they expire from cache, which can take up to 7 days. If you need to use per-tenant TTL sooner, please flush results cache manually. #4439
* [CHANGE] Ingester: the `cortex_ingester_tsdb_wal_replay_duration_seconds` metrics has been removed. #4465
* [CHANGE] Query-frontend and ruler: use protobuf internal query result payload format by default. This feature is no longer considered experimental. #4557 #4709
* [CHANGE] Ruler: reject creating federated rule groups while tenant federation is disabled. Previously the rule groups would be silently dropped during bucket sync. #4555
* [CHANGE] Compactor: the `/api/v1/upload/block/{block}/finish` endpoint now returns a `429` status code when the compactor has reached the limit specified by `-compactor.max-block-upload-validation-concurrency`. #4598
* [CHANGE] Compactor: when starting a block upload the maximum byte size of the block metadata provided in the request body is now limited to 1 MiB. If this limit is exceeded a `413` status code is returned. #4683
* [CHANGE] Store-gateway: cache key format for expanded postings has changed. This will invalidate the expanded postings in the index cache when deployed. #4667
* [FEATURE] Cache: Introduce experimental support for using Redis for results, chunks, index, and metadata caches. #4371
* [FEATURE] Vault: Introduce experimental integration with Vault to fetch secrets used to configure TLS for clients. Server TLS secrets will still be read from a file. `tls-ca-path`, `tls-cert-path` and `tls-key-path` will denote the path in Vault for the following CLI flags when `-vault.enabled` is true: #4446.
  * `-distributor.ha-tracker.etcd.*`
  * `-distributor.ring.etcd.*`
  * `-distributor.forwarding.grpc-client.*`
  * `-querier.store-gateway-client.*`
  * `-ingester.client.*`
  * `-ingester.ring.etcd.*`
  * `-querier.frontend-client.*`
  * `-query-frontend.grpc-client-config.*`
  * `-query-frontend.results-cache.redis.*`
  * `-blocks-storage.bucket-store.index-cache.redis.*`
  * `-blocks-storage.bucket-store.chunks-cache.redis.*`
  * `-blocks-storage.bucket-store.metadata-cache.redis.*`
  * `-compactor.ring.etcd.*`
  * `-store-gateway.sharding-ring.etcd.*`
  * `-ruler.client.*`
  * `-ruler.alertmanager-client.*`
  * `-ruler.ring.etcd.*`
  * `-ruler.query-frontend.grpc-client-config.*`
  * `-alertmanager.sharding-ring.etcd.*`
  * `-alertmanager.alertmanager-client.*`
  * `-memberlist.*`
  * `-query-scheduler.grpc-client-config.*`
  * `-query-scheduler.ring.etcd.*`
  * `-overrides-exporter.ring.etcd.*`
* [FEATURE] Distributor, ingester, querier, query-frontend, store-gateway: add experimental support for native histograms. Requires that the experimental protobuf query result response format is enabled by `-query-frontend.query-result-response-format=protobuf` on the query frontend. #4286 #4352 #4354 #4376 #4377 #4387 #4396 #4425 #4442 #4494 #4512 #4513 #4526
* [FEATURE] Added `-<prefix>.s3.storage-class` flag to configure the S3 storage class for objects written to S3 buckets. #4300
* [FEATURE] Add `freebsd` to the target OS when generating binaries for a Mimir release. #4654
* [FEATURE] Ingester: Add `prepare-shutdown` endpoint which can be used as part of Kubernetes scale down automations. #4718
* [ENHANCEMENT] Add timezone information to Alpine Docker images. #4583
* [ENHANCEMENT] Ruler: Sync rules when ruler JOINING the ring instead of ACTIVE, In order to reducing missed rule iterations during ruler restarts. #4451
* [ENHANCEMENT] Allow to define service name used for tracing via `JAEGER_SERVICE_NAME` environment variable. #4394
* [ENHANCEMENT] Querier and query-frontend: add experimental, more performant protobuf query result response format enabled with `-query-frontend.query-result-response-format=protobuf`. #4304 #4318 #4375
* [ENHANCEMENT] Compactor: added experimental configuration parameter `-compactor.first-level-compaction-wait-period`, to configure how long the compactor should wait before compacting 1st level blocks (uploaded by ingesters). This configuration option allows to reduce the chances compactor begins compacting blocks before all ingesters have uploaded their blocks to the storage. #4401
* [ENHANCEMENT] Store-gateway: use more efficient chunks fetching and caching. #4255
* [ENHANCEMENT] Query-frontend and ruler: add experimental, more performant protobuf internal query result response format enabled with `-ruler.query-frontend.query-result-response-format=protobuf`. #4331
* [ENHANCEMENT] Ruler: increased tolerance for missed iterations on alerts, reducing the chances of flapping firing alerts during ruler restarts. #4432
* [ENHANCEMENT] Optimized `.*` and `.+` regular expression label matchers. #4432
* [ENHANCEMENT] Optimized regular expression label matchers with alternates (e.g. `a|b|c`). #4647
* [ENHANCEMENT] Added an in-memory cache for regular expression matchers, to avoid parsing and compiling the same expression multiple times when used in recurring queries. #4633
* [ENHANCEMENT] Query-frontend: results cache TTL is now configurable by using `-query-frontend.results-cache-ttl` and `-query-frontend.results-cache-ttl-for-out-of-order-time-window` options. These values can also be specified per tenant. Default values are unchanged (7 days and 10 minutes respectively). #4385
* [ENHANCEMENT] Ingester: added advanced configuration parameter `-blocks-storage.tsdb.wal-replay-concurrency` representing the maximum number of CPUs used during WAL replay. #4445
* [ENHANCEMENT] Ingester: added metrics `cortex_ingester_tsdb_open_duration_seconds_total` to measure the total time it takes to open all existing TSDBs. The time tracked by this metric also includes the TSDBs WAL replay duration. #4465
* [ENHANCEMENT] Store-gateway: use streaming implementation for LabelNames RPC. The batch size for streaming is controlled by `-blocks-storage.bucket-store.batch-series-size`. #4464
* [ENHANCEMENT] Memcached: Add support for TLS or mTLS connections to cache servers. #4535
* [ENHANCEMENT] Compactor: blocks index files are now validated for correctness for blocks uploaded via the TSDB block upload feature. #4503
* [ENHANCEMENT] Compactor: block chunks and segment files are now validated for correctness for blocks uploaded via the TSDB block upload feature. #4549
* [ENHANCEMENT] Ingester: added configuration options to configure the "postings for matchers" cache of each compacted block queried from ingesters: #4561
  * `-blocks-storage.tsdb.block-postings-for-matchers-cache-ttl`
  * `-blocks-storage.tsdb.block-postings-for-matchers-cache-size`
  * `-blocks-storage.tsdb.block-postings-for-matchers-cache-force`
* [ENHANCEMENT] Compactor: validation of blocks uploaded via the TSDB block upload feature is now configurable on a per tenant basis: #4585
  * `-compactor.block-upload-validation-enabled` has been added, `compactor_block_upload_validation_enabled` can be used to override per tenant
  * `-compactor.block-upload.block-validation-enabled` was the previous global flag and has been removed
* [ENHANCEMENT] TSDB Block Upload: block upload validation concurrency can now be limited with `-compactor.max-block-upload-validation-concurrency`. #4598
* [ENHANCEMENT] OTLP: Add support for converting OTel exponential histograms to Prometheus native histograms. The ingestion of native histograms must be enabled, please set `-ingester.native-histograms-ingestion-enabled` to `true`. #4063 #4639
* [ENHANCEMENT] Query-frontend: add metric `cortex_query_fetched_index_bytes_total` to measure TSDB index bytes fetched to execute a query. #4597
* [ENHANCEMENT] Query-frontend: add experimental limit to enforce a max query expression size in bytes via `-query-frontend.max-query-expression-size-bytes` or `max_query_expression_size_bytes`. #4604
* [ENHANCEMENT] Query-tee: improve message logged when comparing responses and one response contains a non-JSON payload. #4588
* [ENHANCEMENT] Distributor: add ability to set per-distributor limits via `distributor_limits` block in runtime configuration in addition to the existing configuration. #4619
* [ENHANCEMENT] Querier: reduce peak memory consumption for queries that touch a large number of chunks. #4625
* [ENHANCEMENT] Query-frontend: added experimental `-query-frontend.query-sharding-max-regexp-size-bytes` limit to query-frontend. When set to a value greater than 0, query-frontend disabled query sharding for any query with a regexp matcher longer than the configured limit. #4632
* [ENHANCEMENT] Store-gateway: include statistics from LabelValues and LabelNames calls in `cortex_bucket_store_series*` metrics. #4673
* [ENHANCEMENT] Query-frontend: improve readability of distributed tracing spans. #4656
* [ENHANCEMENT] Update Docker base images from `alpine:3.17.2` to `alpine:3.17.3`. #4685
* [ENHANCEMENT] Querier: improve performance when shuffle sharding is enabled and the shard size is large. #4711
* [ENHANCEMENT] Ingester: improve performance when Active Series Tracker is in use. #4717
* [ENHANCEMENT] Store-gateway: optionally select `-blocks-storage.bucket-store.series-selection-strategy`, which can limit the impact of large posting lists (when many series share the same label name and value). #4667 #4695 #4698
* [ENHANCEMENT] Querier: Cache the converted float histogram from chunk iterator, hence there is no need to lookup chunk every time to get the converted float histogram. #4684
* [ENHANCEMENT] Ruler: Improve rule upload performance when not enforcing per-tenant rule group limits. #4828
* [ENHANCEMENT] Improved memory limit on the in-memory cache used for regular expression matchers. #4751
* [BUGFIX] Querier: Streaming remote read will now continue to return multiple chunks per frame after the first frame. #4423
* [BUGFIX] Store-gateway: the values for `stage="processed"` for the metrics `cortex_bucket_store_series_data_touched` and  `cortex_bucket_store_series_data_size_touched_bytes` when using fine-grained chunks caching is now reporting the correct values of chunks held in memory. #4449
* [BUGFIX] Compactor: fixed reporting a compaction error when compactor is correctly shut down while populating blocks. #4580
* [BUGFIX] OTLP: Do not drop exemplars of the OTLP Monotonic Sum metric. #4063
* [BUGFIX] Packaging: flag `/etc/default/mimir` and `/etc/sysconfig/mimir` as config to prevent overwrite. #4587
* [BUGFIX] Query-frontend: don't retry queries which error inside PromQL. #4643
* [BUGFIX] Store-gateway & query-frontend: report more consistent statistics for fetched index bytes. #4671
* [BUGFIX] Native histograms: fix how IsFloatHistogram determines if mimirpb.Histogram is a float histogram. #4706
* [BUGFIX] Query-frontend: fix query sharding for native histograms. #4666
* [BUGFIX] Ring status page: fixed the owned tokens percentage value displayed. #4730
* [BUGFIX] Querier: fixed chunk iterator that can return sample with wrong timestamp. #4450
* [BUGFIX] Packaging: fix preremove script preventing upgrades. #4801
* [BUGFIX] Security: updates Go to version 1.20.4 to fix CVE-2023-24539, CVE-2023-24540, CVE-2023-29400. #4903

### Mixin

* [ENHANCEMENT] Queries: Display data touched per sec in bytes instead of number of items. #4492
* [ENHANCEMENT] `_config.job_names.<job>` values can now be arrays of regular expressions in addition to a single string. Strings are still supported and behave as before. #4543
* [ENHANCEMENT] Queries dashboard: remove mention to store-gateway "streaming enabled" in panels because store-gateway only support streaming series since Mimir 2.7. #4569
* [ENHANCEMENT] Ruler: Add panel description for Read QPS panel in Ruler dashboard to explain values when in remote ruler mode. #4675
* [BUGFIX] Ruler dashboard: show data for reads from ingesters. #4543
* [BUGFIX] Pod selector regex for deployments: change `(.*-mimir-)` to `(.*mimir-)`. #4603

### Jsonnet

* [CHANGE] Ruler: changed ruler deployment max surge from `0` to `50%`, and max unavailable from `1` to `0`. #4381
* [CHANGE] Memcached connections parameters `-blocks-storage.bucket-store.index-cache.memcached.max-idle-connections`, `-blocks-storage.bucket-store.chunks-cache.memcached.max-idle-connections` and `-blocks-storage.bucket-store.metadata-cache.memcached.max-idle-connections` settings are now configured based on `max-get-multi-concurrency` and `max-async-concurrency`. #4591
* [CHANGE] Add support to use external Redis as cache. Following are some changes in the jsonnet config: #4386 #4640
  * Renamed `memcached_*_enabled` config options to `cache_*_enabled`
  * Renamed `memcached_*_max_item_size_mb` config options to `cache_*_max_item_size_mb`
  * Added `cache_*_backend` config options
* [CHANGE] Store-gateway StatefulSets with disabled multi-zone deployment are also unregistered from the ring on shutdown. This eliminated resharding during rollouts, at the cost of extra effort during scaling down store-gateways. For more information see [Scaling down store-gateways](https://grafana.com/docs/mimir/v2.7.x/operators-guide/run-production-environment/scaling-out/#scaling-down-store-gateways). #4713
* [CHANGE] Removed `$._config.querier.replicas` and `$._config.queryFrontend.replicas`. If you need to customize the number of querier or query-frontend replicas, and autoscaling is disabled, please set an override as is done for other stateless components (e.g. distributors). #5130
* [ENHANCEMENT] Alertmanager: add `alertmanager_data_disk_size` and  `alertmanager_data_disk_class` configuration options, by default no storage class is set. #4389
* [ENHANCEMENT] Update `rollout-operator` to `v0.4.0`. #4524
* [ENHANCEMENT] Update memcached to `memcached:1.6.19-alpine`. #4581
* [ENHANCEMENT] Add support for mTLS connections to Memcached servers. #4553
* [ENHANCEMENT] Update the `memcached-exporter` to `v0.11.2`. #4570
* [ENHANCEMENT] Autoscaling: Add `autoscaling_query_frontend_memory_target_utilization`, `autoscaling_ruler_query_frontend_memory_target_utilization`, and `autoscaling_ruler_memory_target_utilization` configuration options, for controlling the corresponding autoscaler memory thresholds. Each has a default of 1, i.e. 100%. #4612
* [ENHANCEMENT] Distributor: add ability to set per-distributor limits via `distributor_instance_limits` using runtime configuration. #4627
* [BUGFIX] Add missing query sharding settings for user_24M and user_32M plans. #4374

### Mimirtool

* [ENHANCEMENT] Backfill: mimirtool will now sleep and retry if it receives a 429 response while trying to finish an upload due to validation concurrency limits. #4598
* [ENHANCEMENT] `gauge` panel type is supported now in `mimirtool analyze dashboard`. #4679
* [ENHANCEMENT] Set a `User-Agent` header on requests to Mimir or Prometheus servers. #4700

### Mimir Continuous Test

* [FEATURE] Allow continuous testing of native histograms as well by enabling the flag `-tests.write-read-series-test.histogram-samples-enabled`. The metrics exposed by the tool will now have a new label called `type` with possible values of `float`, `histogram_float_counter`, `histogram_float_gauge`, `histogram_int_counter`, `histogram_int_gauge`, the list of metrics impacted: #4457
  * `mimir_continuous_test_writes_total`
  * `mimir_continuous_test_writes_failed_total`
  * `mimir_continuous_test_queries_total`
  * `mimir_continuous_test_queries_failed_total`
  * `mimir_continuous_test_query_result_checks_total`
  * `mimir_continuous_test_query_result_checks_failed_total`
* [ENHANCEMENT] Added a new metric `mimir_continuous_test_build_info` that reports version information, similar to the existing `cortex_build_info` metric exposed by other Mimir components. #4712
* [ENHANCEMENT] Add coherency for the selected ranges and instants of test queries. #4704

### Query-tee

### Documentation

* [CHANGE] Clarify what deprecation means in the lifecycle of configuration parameters. #4499
* [CHANGE] Update compactor `split-groups` and `split-and-merge-shards` recommendation on component page. #4623
* [FEATURE] Add instructions about how to configure native histograms. #4527
* [ENHANCEMENT] Runbook for MimirCompactorHasNotSuccessfullyRunCompaction extended to include scenario where compaction has fallen behind. #4609
* [ENHANCEMENT] Add explanation for QPS values for reads in remote ruler mode and writes generally, to the Ruler dashboard page. #4629
* [ENHANCEMENT] Expand zone-aware replication page to cover single physical availability zone deployments. #4631
* [FEATURE] Add instructions to use puppet module. #4610
* [FEATURE] Add documentation on how deploy mixin with terraform. #4161

### Tools

* [ENHANCEMENT] tsdb-index: iteration over index is now faster when any equal matcher is supplied. #4515

## 2.7.3

### Grafana Mimir

* [BUGFIX] Security: updates Go to version 1.20.4 to fix CVE-2023-24539, CVE-2023-24540, CVE-2023-29400. #4905

## 2.7.2

### Grafana Mimir

* [BUGFIX] Security: updated Go version to 1.20.3 to fix CVE-2023-24538 #4795

## 2.7.1

**Note**: During the release process, version 2.7.0 was tagged too early, before completing the release checklist and production testing. Release 2.7.1 doesn't include any code changes since 2.7.0, but now has proper release notes, published documentation, and has been fully tested in our production environment.

### Grafana Mimir

* [CHANGE] Ingester: the configuration parameter `-ingester.ring.readiness-check-ring-health` has been deprecated and will be removed in Mimir 2.9. #4422
* [CHANGE] Ruler: changed default value of `-ruler.evaluation-delay-duration` option from 0 to 1m. #4250
* [CHANGE] Querier: Errors with status code `422` coming from the store-gateway are propagated and not converted to the consistency check error anymore. #4100
* [CHANGE] Store-gateway: When a query hits `max_fetched_chunks_per_query` and `max_fetched_series_per_query` limits, an error with the status code `422` is created and returned. #4056
* [CHANGE] Packaging: Migrate FPM packaging solution to NFPM. Rationalize packages dependencies and add package for all binaries. #3911
* [CHANGE] Store-gateway: Deprecate flag `-blocks-storage.bucket-store.chunks-cache.subrange-size` since there's no benefit to changing the default of `16000`. #4135
* [CHANGE] Experimental support for ephemeral storage introduced in Mimir 2.6.0 has been removed. Following options are no longer available: #4252
  * `-blocks-storage.ephemeral-tsdb.*`
  * `-distributor.ephemeral-series-enabled`
  * `-distributor.ephemeral-series-matchers`
  * `-ingester.max-ephemeral-series-per-user`
  * `-ingester.instance-limits.max-ephemeral-series`
Querying with using `{__mimir_storage__="ephemeral"}` selector no longer works. All label values with `ephemeral-` prefix in `reason` label of `cortex_discarded_samples_total` metric are no longer available. Following metrics have been removed:
  * `cortex_ingester_ephemeral_series`
  * `cortex_ingester_ephemeral_series_created_total`
  * `cortex_ingester_ephemeral_series_removed_total`
  * `cortex_ingester_ingested_ephemeral_samples_total`
  * `cortex_ingester_ingested_ephemeral_samples_failures_total`
  * `cortex_ingester_memory_ephemeral_users`
  * `cortex_ingester_queries_ephemeral_total`
  * `cortex_ingester_queried_ephemeral_samples`
  * `cortex_ingester_queried_ephemeral_series`
* [CHANGE] Store-gateway: use mmap-less index-header reader by default and remove mmap-based index header reader. The following flags have changed: #4280
   * `-blocks-storage.bucket-store.index-header.map-populate-enabled` has been removed
   * `-blocks-storage.bucket-store.index-header.stream-reader-enabled` has been removed
   * `-blocks-storage.bucket-store.index-header.stream-reader-max-idle-file-handles` has been renamed to `-blocks-storage.bucket-store.index-header.max-idle-file-handles`, and the corresponding configuration file option has been renamed from `stream_reader_max_idle_file_handles` to `max_idle_file_handles`
* [CHANGE] Store-gateway: the streaming store-gateway is now enabled by default. The new default setting for `-blocks-storage.bucket-store.batch-series-size` is `5000`. #4330
* [CHANGE] Compactor: the configuration parameter `-compactor.consistency-delay` has been deprecated and will be removed in Mimir 2.9. #4409
* [CHANGE] Store-gateway: the configuration parameter `-blocks-storage.bucket-store.consistency-delay` has been deprecated and will be removed in Mimir 2.9. #4409
* [FEATURE] Ruler: added `keep_firing_for` support to alerting rules. #4099
* [FEATURE] Distributor, ingester: ingestion of native histograms. The new per-tenant limit `-ingester.native-histograms-ingestion-enabled` controls whether native histograms are stored or ignored. #4159
* [FEATURE] Query-frontend: Introduce experimental `-query-frontend.query-sharding-target-series-per-shard` to allow query sharding to take into account cardinality of similar requests executed previously. This feature uses the same cache that's used for results caching. #4121 #4177 #4188 #4254
* [ENHANCEMENT] Go: update go to 1.20.1. #4266
* [ENHANCEMENT] Ingester: added `out_of_order_blocks_external_label_enabled` shipper option to label out-of-order blocks before shipping them to cloud storage. #4182 #4297
* [ENHANCEMENT] Ruler: introduced concurrency when loading per-tenant rules configuration. This improvement is expected to speed up the ruler start up time in a Mimir cluster with a large number of tenants. #4258
* [ENHANCEMENT] Compactor: Add `reason` label to `cortex_compactor_runs_failed_total`. The value can be `shutdown` or `error`. #4012
* [ENHANCEMENT] Store-gateway: enforce `max_fetched_series_per_query`. #4056
* [ENHANCEMENT] Query-frontend: Disambiguate logs for failed queries. #4067
* [ENHANCEMENT] Query-frontend: log caller user agent in query stats logs. #4093
* [ENHANCEMENT] Store-gateway: add `data_type` label with values on `cortex_bucket_store_partitioner_extended_ranges_total`, `cortex_bucket_store_partitioner_expanded_ranges_total`, `cortex_bucket_store_partitioner_requested_ranges_total`, `cortex_bucket_store_partitioner_expanded_bytes_total`, `cortex_bucket_store_partitioner_requested_bytes_total` for `postings`, `series`, and `chunks`. #4095
* [ENHANCEMENT] Store-gateway: Reduce memory allocation rate when loading TSDB chunks from Memcached. #4074
* [ENHANCEMENT] Query-frontend: track `cortex_frontend_query_response_codec_duration_seconds` and `cortex_frontend_query_response_codec_payload_bytes` metrics to measure the time taken and bytes read / written while encoding and decoding query result payloads. #4110
* [ENHANCEMENT] Alertmanager: expose additional upstream metrics `cortex_alertmanager_dispatcher_aggregation_groups`, `cortex_alertmanager_dispatcher_alert_processing_duration_seconds`. #4151
* [ENHANCEMENT] Querier and query-frontend: add experimental, more performant protobuf internal query result response format enabled with `-query-frontend.query-result-response-format=protobuf`. #4153
* [ENHANCEMENT] Store-gateway: use more efficient chunks fetching and caching. This should reduce CPU, memory utilization, and receive bandwidth of a store-gateway. Enable with `-blocks-storage.bucket-store.chunks-cache.fine-grained-chunks-caching-enabled=true`. #4163 #4174 #4227
* [ENHANCEMENT] Query-frontend: Wait for in-flight queries to finish before shutting down. #4073 #4170
* [ENHANCEMENT] Store-gateway: added `encode` and `other` stage to `cortex_bucket_store_series_request_stage_duration_seconds` metric. #4179
* [ENHANCEMENT] Ingester: log state of TSDB when shipping or forced compaction can't be done due to unexpected state of TSDB. #4211
* [ENHANCEMENT] Update Docker base images from `alpine:3.17.1` to `alpine:3.17.2`. #4240
* [ENHANCEMENT] Store-gateway: add a `stage` label to the metrics `cortex_bucket_store_series_data_fetched`, `cortex_bucket_store_series_data_size_fetched_bytes`, `cortex_bucket_store_series_data_touched`, `cortex_bucket_store_series_data_size_touched_bytes`. This label only applies to `data_type="chunks"`. For `fetched` metrics with `data_type="chunks"` the `stage` label has 2 values: `fetched` - the chunks or bytes that were fetched from the cache or the object store, `refetched` - the chunks or bytes that had to be refetched from the cache or the object store because their size was underestimated during the first fetch. For `touched` metrics with `data_type="chunks"` the `stage` label has 2 values: `processed` - the chunks or bytes that were read from the fetched chunks or bytes and were processed in memory, `returned` - the chunks or bytes that were selected from the processed bytes to satisfy the query. #4227 #4316
* [ENHANCEMENT] Compactor: improve the partial block check related to `compactor.partial-block-deletion-delay` to potentially issue less requests to object storage. #4246
* [ENHANCEMENT] Memcached: added `-*.memcached.min-idle-connections-headroom-percentage` support to configure the minimum number of idle connections to keep open as a percentage (0-100) of the number of recently used idle connections. This feature is disabled when set to a negative value (default), which means idle connections are kept open indefinitely. #4249
* [ENHANCEMENT] Querier and store-gateway: optimized regular expression label matchers with case insensitive alternate operator. #4340 #4357
* [ENHANCEMENT] Compactor: added the experimental flag `-compactor.block-upload.block-validation-enabled` with the default `true` to configure whether block validation occurs on backfilled blocks. #3411
* [ENHANCEMENT] Ingester: apply a jitter to the first TSDB head compaction interval configured via `-blocks-storage.tsdb.head-compaction-interval`. Subsequent checks will happen at the configured interval. This should help to spread the TSDB head compaction among different ingesters over the configured interval. #4364
* [ENHANCEMENT] Ingester: the maximum accepted value for `-blocks-storage.tsdb.head-compaction-interval` has been increased from 5m to 15m. #4364
* [BUGFIX] Store-gateway: return `Canceled` rather than `Aborted` or `Internal` error when the calling querier cancels a label names or values request, and return `Internal` if processing the request fails for another reason. #4061
* [BUGFIX] Querier: track canceled requests with status code `499` in the metrics instead of `503` or `422`. #4099
* [BUGFIX] Ingester: compact out-of-order data during `/ingester/flush` or when TSDB is idle. #4180
* [BUGFIX] Ingester: conversion of global limits `max-series-per-user`, `max-series-per-metric`, `max-metadata-per-user` and `max-metadata-per-metric` into corresponding local limits now takes into account the number of ingesters in each zone. #4238
* [BUGFIX] Ingester: track `cortex_ingester_memory_series` metric consistently with `cortex_ingester_memory_series_created_total` and `cortex_ingester_memory_series_removed_total`. #4312
* [BUGFIX] Querier: fixed a bug which was incorrectly matching series with regular expression label matchers with begin/end anchors in the middle of the regular expression. #4340

### Mixin

* [CHANGE] Move auto-scaling panel rows down beneath logical network path in Reads and Writes dashboards. #4049
* [CHANGE] Make distributor auto-scaling metric panels show desired number of replicas. #4218
* [CHANGE] Alerts: The alert `MimirMemcachedRequestErrors` has been renamed to `MimirCacheRequestErrors`. #4242
* [ENHANCEMENT] Alerts: Added `MimirAutoscalerKedaFailing` alert firing when a KEDA scaler is failing. #4045
* [ENHANCEMENT] Add auto-scaling panels to ruler dashboard. #4046
* [ENHANCEMENT] Add gateway auto-scaling panels to Reads and Writes dashboards. #4049 #4216
* [ENHANCEMENT] Dashboards: distinguish between label names and label values queries. #4065
* [ENHANCEMENT] Add query-frontend and ruler-query-frontend auto-scaling panels to Reads and Ruler dashboards. #4199
* [BUGFIX] Alerts: Fixed `MimirAutoscalerNotActive` to not fire if scaling metric does not exist, to avoid false positives on scaled objects with 0 min replicas. #4045
* [BUGFIX] Alerts: `MimirCompactorHasNotSuccessfullyRunCompaction` is no longer triggered by frequent compactor restarts. #4012
* [BUGFIX] Tenants dashboard: Correctly show the ruler-query-scheduler queue size. #4152

### Jsonnet

* [CHANGE] Create the `query-frontend-discovery` service only when Mimir is deployed in microservice mode without query-scheduler. #4353
* [CHANGE] Add results cache backend config to `ruler-query-frontend` configuration to allow cache reuse for cardinality-estimation based sharding. #4257
* [ENHANCEMENT] Add support for ruler auto-scaling. #4046
* [ENHANCEMENT] Add optional `weight` param to `newQuerierScaledObject` and `newRulerQuerierScaledObject` to allow running multiple querier deployments on different node types. #4141
* [ENHANCEMENT] Add support for query-frontend and ruler-query-frontend auto-scaling. #4199
* [BUGFIX] Shuffle sharding: when applying user class limits, honor the minimum shard size configured in `$._config.shuffle_sharding.*`. #4363

### Mimirtool

* [FEATURE] Added `keep_firing_for` support to rules configuration. #4099
* [ENHANCEMENT] Add `-tls-insecure-skip-verify` to rules, alertmanager and backfill commands. #4162

### Query-tee

* [CHANGE] Increase default value of `-backend.read-timeout` to 150s, to accommodate default querier and query frontend timeout of 120s. #4262
* [ENHANCEMENT] Log errors that occur while performing requests to compare two endpoints. #4262
* [ENHANCEMENT] When comparing two responses that both contain an error, only consider the comparison failed if the errors differ. Previously, if either response contained an error, the comparison always failed, even if both responses contained the same error. #4262
* [ENHANCEMENT] Include the value of the `X-Scope-OrgID` header when logging a comparison failure. #4262
* [BUGFIX] Parameters (expression, time range etc.) for a query request where the parameters are in the HTTP request body rather than in the URL are now logged correctly when responses differ. #4265

### Documentation

* [ENHANCEMENT] Add guide on alternative migration method for Thanos to Mimir #3554
* [ENHANCEMENT] Restore "Migrate from Cortex" for Jsonnet. #3929
* [ENHANCEMENT] Document migration from microservices to read-write deployment mode. #3951
* [ENHANCEMENT] Do not error when there is nothing to commit as part of a publish #4058
* [ENHANCEMENT] Explain how to run Mimir locally using docker-compose #4079
* [ENHANCEMENT] Docs: use long flag names in runbook commands. #4088
* [ENHANCEMENT] Clarify how ingester replication happens. #4101
* [ENHANCEMENT] Improvements to the Get Started guide. #4315
* [BUGFIX] Added indentation to Azure and SWIFT backend definition. #4263

### Tools

* [ENHANCEMENT] Adapt tsdb-print-chunk for native histograms. #4186
* [ENHANCEMENT] Adapt tsdb-index-health for blocks containing native histograms. #4186
* [ENHANCEMENT] Adapt tsdb-chunks tool to handle native histograms. #4186

## 2.6.2

* [BUGFIX] Security: updates Go to version 1.20.4 to fix CVE-2023-24539, CVE-2023-24540, CVE-2023-29400. #4903

## 2.6.1

### Grafana Mimir

* [BUGFIX] Security: updates Go to version 1.20.3 to fix CVE-2023-24538 #4798

## 2.6.0

### Grafana Mimir

* [CHANGE] Querier: Introduce `-querier.max-partial-query-length` to limit the time range for partial queries at the querier level and deprecate `-store.max-query-length`. #3825 #4017
* [CHANGE] Store-gateway: Remove experimental `-blocks-storage.bucket-store.max-concurrent-reject-over-limit` flag. #3706
* [CHANGE] Ingester: If shipping is enabled block retention will now be relative to the upload time to cloud storage. If shipping is disabled block retention will be relative to the creation time of the block instead of the mintime of the last block created. #3816
* [CHANGE] Query-frontend: Deprecated CLI flag `-query-frontend.align-querier-with-step` has been removed. #3982
* [CHANGE] Alertmanager: added default configuration for `-alertmanager.configs.fallback`. Allows tenants to send alerts without first uploading an Alertmanager configuration. #3541
* [FEATURE] Store-gateway: streaming of series. The store-gateway can now stream results back to the querier instead of buffering them. This is expected to greatly reduce peak memory consumption while keeping latency the same. You can enable this feature by setting `-blocks-storage.bucket-store.batch-series-size` to a value in the high thousands (5000-10000). This is still an experimental feature and is subject to a changing API and instability. #3540 #3546 #3587 #3606 #3611 #3620 #3645 #3355 #3697 #3666 #3687 #3728 #3739 #3751 #3779 #3839
* [FEATURE] Alertmanager: Added support for the Webex receiver. #3758
* [FEATURE] Limits: Added the `-validation.separate-metrics-group-label` flag. This allows further separation of the `cortex_discarded_samples_total` metric by an additional `group` label - which is configured by this flag to be the value of a specific label on an incoming timeseries. Active groups are tracked and inactive groups are cleaned up on a defined interval. The maximum number of groups tracked is controlled by the `-max-separate-metrics-groups-per-user` flag. #3439
* [FEATURE] Overrides-exporter: Added experimental ring support to overrides-exporter via `-overrides-exporter.ring.enabled`. When enabled, the ring is used to establish a leader replica for the export of limit override metrics. #3908 #3953
* [FEATURE] Ephemeral storage (experimental): Mimir can now accept samples into "ephemeral storage". Such samples are available for querying for a short amount of time (`-blocks-storage.ephemeral-tsdb.retention-period`, defaults to 10 minutes), and then removed from memory. To use ephemeral storage, distributor must be configured with `-distributor.ephemeral-series-enabled` option. Series matching `-distributor.ephemeral-series-matchers` will be marked for storing into ephemeral storage in ingesters. Each tenant needs to have ephemeral storage enabled by using `-ingester.max-ephemeral-series-per-user` limit, which defaults to 0 (no ephemeral storage). Ingesters have new `-ingester.instance-limits.max-ephemeral-series` limit for total number of series in ephemeral storage across all tenants. If ingestion of samples into ephemeral storage fails, `cortex_discarded_samples_total` metric will use values prefixed with `ephemeral-` for `reason` label. Querying of ephemeral storage is possible by using `{__mimir_storage__="ephemeral"}` as metric selector. Following new metrics related to ephemeral storage are introduced: #3897 #3922 #3961 #3997 #4004
  * `cortex_ingester_ephemeral_series`
  * `cortex_ingester_ephemeral_series_created_total`
  * `cortex_ingester_ephemeral_series_removed_total`
  * `cortex_ingester_ingested_ephemeral_samples_total`
  * `cortex_ingester_ingested_ephemeral_samples_failures_total`
  * `cortex_ingester_memory_ephemeral_users`
  * `cortex_ingester_queries_ephemeral_total`
  * `cortex_ingester_queried_ephemeral_samples`
  * `cortex_ingester_queried_ephemeral_series`
* [ENHANCEMENT] Added new metric `thanos_shipper_last_successful_upload_time`: Unix timestamp (in seconds) of the last successful TSDB block uploaded to the bucket. #3627
* [ENHANCEMENT] Ruler: Added `-ruler.alertmanager-client.tls-enabled` configuration for alertmanager client. #3432 #3597
* [ENHANCEMENT] Activity tracker logs now have `component=activity-tracker` label. #3556
* [ENHANCEMENT] Distributor: remove labels with empty values #2439
* [ENHANCEMENT] Query-frontend: track query HTTP requests in the Activity Tracker. #3561
* [ENHANCEMENT] Store-gateway: Add experimental alternate implementation of index-header reader that does not use memory mapped files. The index-header reader is expected to improve stability of the store-gateway. You can enable this implementation with the flag `-blocks-storage.bucket-store.index-header.stream-reader-enabled`. #3639 #3691 #3703 #3742 #3785 #3787 #3797
* [ENHANCEMENT] Query-scheduler: add `cortex_query_scheduler_cancelled_requests_total` metric to track the number of requests that are already cancelled when dequeued. #3696
* [ENHANCEMENT] Store-gateway: add `cortex_bucket_store_partitioner_extended_ranges_total` metric to keep track of the ranges that the partitioner decided to overextend and merge in order to save API call to the object storage. #3769
* [ENHANCEMENT] Compactor: Auto-forget unhealthy compactors after ten failed ring heartbeats. #3771
* [ENHANCEMENT] Ruler: change default value of `-ruler.for-grace-period` from `10m` to `2m` and update help text. The new default value reflects how we operate Mimir at Grafana Labs. #3817
* [ENHANCEMENT] Ingester: Added experimental flags to force usage of _postings for matchers cache_. These flags will be removed in the future and it's not recommended to change them. #3823
  * `-blocks-storage.tsdb.head-postings-for-matchers-cache-ttl`
  * `-blocks-storage.tsdb.head-postings-for-matchers-cache-size`
  * `-blocks-storage.tsdb.head-postings-for-matchers-cache-force`
* [ENHANCEMENT] Ingester: Improved series selection performance when some of the matchers do not match any series. #3827
* [ENHANCEMENT] Alertmanager: Add new additional template function `tenantID` returning id of the tenant owning the alert. #3758
* [ENHANCEMENT] Alertmanager: Add additional template function `grafanaExploreURL` returning URL to grafana explore with range query. #3849
* [ENHANCEMENT] Reduce overhead of debug logging when filtered out. #3875
* [ENHANCEMENT] Update Docker base images from `alpine:3.16.2` to `alpine:3.17.1`. #3898
* [ENHANCEMENT] Ingester: Add new `/ingester/tsdb_metrics` endpoint to return tenant-specific TSDB metrics. #3923
* [ENHANCEMENT] Query-frontend: CLI flag `-query-frontend.max-total-query-length` and its associated YAML configuration is now stable. #3882
* [ENHANCEMENT] Ruler: rule groups now support optional and experimental `align_evaluation_time_on_interval` field, which causes all evaluations to happen on interval-aligned timestamp. #4013
* [ENHANCEMENT] Query-scheduler: ring-based service discovery is now stable. #4028
* [ENHANCEMENT] Store-gateway: improved performance of prefix matching on the labels. #4055 #4080
* [BUGFIX] Log the names of services that are not yet running rather than `unsupported value type` when calling `/ready` and some services are not running. #3625
* [BUGFIX] Alertmanager: Fix template spurious deletion with relative data dir. #3604
* [BUGFIX] Security: update prometheus/exporter-toolkit for CVE-2022-46146. #3675
* [BUGFIX] Security: update golang.org/x/net for CVE-2022-41717. #3755
* [BUGFIX] Debian package: Fix post-install, environment file path and user creation. #3720
* [BUGFIX] memberlist: Fix panic during Mimir startup when Mimir receives gossip message before it's ready. #3746
* [BUGFIX] Store-gateway: fix `cortex_bucket_store_partitioner_requested_bytes_total` metric to not double count overlapping ranges. #3769
* [BUGFIX] Update `github.com/thanos-io/objstore` to address issue with Multipart PUT on s3-compatible Object Storage. #3802 #3821
* [BUGFIX] Distributor, Query-scheduler: Make sure ring metrics include a `cortex_` prefix as expected by dashboards. #3809
* [BUGFIX] Querier: canceled requests are no longer reported as "consistency check" failures. #3837 #3927
* [BUGFIX] Distributor: don't panic when `metric_relabel_configs` in overrides contains null element. #3868
* [BUGFIX] Distributor: don't panic when OTLP histograms don't have any buckets. #3853
* [BUGFIX] Ingester, Compactor: fix panic that can occur when compaction fails. #3955
* [BUGFIX] Store-gateway: return `Canceled` rather than `Aborted` error when the calling querier cancels the request. #4007

### Mixin

* [ENHANCEMENT] Alerts: Added `MimirIngesterInstanceHasNoTenants` alert that fires when an ingester replica is not receiving write requests for any tenant. #3681
* [ENHANCEMENT] Alerts: Extended `MimirAllocatingTooMuchMemory` to check read-write deployment containers. #3710
* [ENHANCEMENT] Alerts: Added `MimirAlertmanagerInstanceHasNoTenants` alert that fires when an alertmanager instance ows no tenants. #3826
* [ENHANCEMENT] Alerts: Added `MimirRulerInstanceHasNoRuleGroups` alert that fires when a ruler replica is not assigned any rule group to evaluate. #3723
* [ENHANCEMENT] Support for baremetal deployment for alerts and scaling recording rules. #3719
* [ENHANCEMENT] Dashboards: querier autoscaling now supports multiple scaled objects (configurable via `$._config.autoscale.querier.hpa_name`). #3962
* [BUGFIX] Alerts: Fixed `MimirIngesterRestarts` alert when Mimir is deployed in read-write mode. #3716
* [BUGFIX] Alerts: Fixed `MimirIngesterHasNotShippedBlocks` and `MimirIngesterHasNotShippedBlocksSinceStart` alerts for when Mimir is deployed in read-write or monolithic modes and updated them to use new `thanos_shipper_last_successful_upload_time` metric. #3627
* [BUGFIX] Alerts: Fixed `MimirMemoryMapAreasTooHigh` alert when Mimir is deployed in read-write mode. #3626
* [BUGFIX] Alerts: Fixed `MimirCompactorSkippedBlocksWithOutOfOrderChunks` matching on non-existent label. #3628
* [BUGFIX] Dashboards: Fix `Rollout Progress` dashboard incorrectly using Gateway metrics when Gateway was not enabled. #3709
* [BUGFIX] Tenants dashboard: Make it compatible with all deployment types. #3754
* [BUGFIX] Alerts: Fixed `MimirCompactorHasNotUploadedBlocks` to not fire if compactor has nothing to do. #3793
* [BUGFIX] Alerts: Fixed `MimirAutoscalerNotActive` to not fire if scaling metric is 0, to avoid false positives on scaled objects with 0 min replicas. #3999

### Jsonnet

* [CHANGE] Replaced the deprecated `policy/v1beta1` with `policy/v1` when configuring a PodDisruptionBudget for read-write deployment mode. #3811
* [CHANGE] Removed `-server.http-write-timeout` default option value from querier and query-frontend, as it defaults to a higher value in the code now, and cannot be lower than `-querier.timeout`. #3836
* [CHANGE] Replaced `-store.max-query-length` with `-query-frontend.max-total-query-length` in the query-frontend config. #3879
* [CHANGE] Changed default `mimir_backend_data_disk_size` from `100Gi` to `250Gi`. #3894
* [ENHANCEMENT] Update `rollout-operator` to `v0.2.0`. #3624
* [ENHANCEMENT] Add `user_24M` and `user_32M` classes to operations config. #3367
* [ENHANCEMENT] Update memcached image from `memcached:1.6.16-alpine` to `memcached:1.6.17-alpine`. #3914
* [ENHANCEMENT] Allow configuring the ring for overrides-exporter. #3995
* [BUGFIX] Apply ingesters and store-gateways per-zone CLI flags overrides to read-write deployment mode too. #3766
* [BUGFIX] Apply overrides-exporter CLI flags to mimir-backend when running Mimir in read-write deployment mode. #3790
* [BUGFIX] Fixed `mimir-write` and `mimir-read` Kubernetes service to correctly balance requests among pods. #3855 #3864 #3906
* [BUGFIX] Fixed `ruler-query-frontend` and `mimir-read` gRPC server configuration to force clients to periodically re-resolve the backend addresses. #3862
* [BUGFIX] Fixed `mimir-read` CLI flags to ensure query-frontend configuration takes precedence over querier configuration. #3877

### Mimirtool

* [ENHANCEMENT] Update `mimirtool config convert` to work with Mimir 2.4, 2.5, 2.6 changes. #3952
* [ENHANCEMENT] Mimirtool is now available to install through Homebrew with `brew install mimirtool`. #3776
* [ENHANCEMENT] Added `--concurrency` to `mimirtool rules sync` command. #3996
* [BUGFIX] Fix summary output from `mimirtool rules sync` to display correct number of groups created and updated. #3918

### Documentation

* [BUGFIX] Querier: Remove assertion that the `-querier.max-concurrent` flag must also be set for the query-frontend. #3678
* [ENHANCEMENT] Update migration from cortex documentation. #3662
* [ENHANCEMENT] Query-scheduler: documented how to migrate from DNS-based to ring-based service discovery. #4028

### Tools

## 2.5.0

### Grafana Mimir

* [CHANGE] Flag `-azure.msi-resource` is now ignored, and will be removed in Mimir 2.7. This setting is now made automatically by Azure. #2682
* [CHANGE] Experimental flag `-blocks-storage.tsdb.out-of-order-capacity-min` has been removed. #3261
* [CHANGE] Distributor: Wrap errors from pushing to ingesters with useful context, for example clarifying timeouts. #3307
* [CHANGE] The default value of `-server.http-write-timeout` has changed from 30s to 2m. #3346
* [CHANGE] Reduce period of health checks in connection pools for querier->store-gateway, ruler->ruler, and alertmanager->alertmanager clients to 10s. This reduces the time to fail a gRPC call when the remote stops responding. #3168
* [CHANGE] Hide TSDB block ranges period config from doc and mark it experimental. #3518
* [FEATURE] Alertmanager: added Discord support. #3309
* [ENHANCEMENT] Added `-server.tls-min-version` and `-server.tls-cipher-suites` flags to configure cipher suites and min TLS version supported by HTTP and gRPC servers. #2898
* [ENHANCEMENT] Distributor: Add age filter to forwarding functionality, to not forward samples which are older than defined duration. If such samples are not ingested, `cortex_discarded_samples_total{reason="forwarded-sample-too-old"}` is increased. #3049 #3113
* [ENHANCEMENT] Store-gateway: Reduce memory allocation when generating ids in index cache. #3179
* [ENHANCEMENT] Query-frontend: truncate queries based on the configured creation grace period (`--validation.create-grace-period`) to avoid querying too far into the future. #3172
* [ENHANCEMENT] Ingester: Reduce activity tracker memory allocation. #3203
* [ENHANCEMENT] Query-frontend: Log more detailed information in the case of a failed query. #3190
* [ENHANCEMENT] Added `-usage-stats.installation-mode` configuration to track the installation mode via the anonymous usage statistics. #3244
* [ENHANCEMENT] Compactor: Add new `cortex_compactor_block_max_time_delta_seconds` histogram for detecting if compaction of blocks is lagging behind. #3240 #3429
* [ENHANCEMENT] Ingester: reduced the memory footprint of active series custom trackers. #2568
* [ENHANCEMENT] Distributor: Include `X-Scope-OrgId` header in requests forwarded to configured forwarding endpoint. #3283 #3385
* [ENHANCEMENT] Alertmanager: reduced memory utilization in Mimir clusters with a large number of tenants. #3309
* [ENHANCEMENT] Add experimental flag `-shutdown-delay` to allow components to wait after receiving SIGTERM and before stopping. In this time the component returns 503 from /ready endpoint. #3298
* [ENHANCEMENT] Go: update to go 1.19.3. #3371
* [ENHANCEMENT] Alerts: added `RulerRemoteEvaluationFailing` alert, firing when communication between ruler and frontend fails in remote operational mode. #3177 #3389
* [ENHANCEMENT] Clarify which S3 signature versions are supported in the error "unsupported signature version". #3376
* [ENHANCEMENT] Store-gateway: improved index header reading performance. #3393 #3397 #3436
* [ENHANCEMENT] Store-gateway: improved performance of series matching. #3391
* [ENHANCEMENT] Move the validation of incoming series before the distributor's forwarding functionality, so that we don't forward invalid series. #3386 #3458
* [ENHANCEMENT] S3 bucket configuration now validates that the endpoint does not have the bucket name prefix. #3414
* [ENHANCEMENT] Query-frontend: added "fetched index bytes" to query statistics, so that the statistics contain the total bytes read by store-gateways from TSDB block indexes. #3206
* [ENHANCEMENT] Distributor: push wrapper should only receive unforwarded samples. #2980
* [ENHANCEMENT] Added `/api/v1/status/config` and `/api/v1/status/flags` APIs to maintain compatibility with prometheus. #3596 #3983
* [BUGFIX] Flusher: Add `Overrides` as a dependency to prevent panics when starting with `-target=flusher`. #3151
* [BUGFIX] Updated `golang.org/x/text` dependency to fix CVE-2022-32149. #3285
* [BUGFIX] Query-frontend: properly close gRPC streams to the query-scheduler to stop memory and goroutines leak. #3302
* [BUGFIX] Ruler: persist evaluation delay configured in the rulegroup. #3392
* [BUGFIX] Ring status pages: show 100% ownership as "100%", not "1e+02%". #3435
* [BUGFIX] Fix panics in OTLP ingest path when parse errors exist. #3538

### Mixin

* [CHANGE] Alerts: Change `MimirSchedulerQueriesStuck` `for` time to 7 minutes to account for the time it takes for HPA to scale up. #3223
* [CHANGE] Dashboards: Removed the `Querier > Stages` panel from the `Mimir / Queries` dashboard. #3311
* [CHANGE] Configuration: The format of the `autoscaling` section of the configuration has changed to support more components. #3378
  * Instead of specific config variables for each component, they are listed in a dictionary. For example, `autoscaling.querier_enabled` becomes `autoscaling.querier.enabled`.
* [FEATURE] Dashboards: Added "Mimir / Overview resources" dashboard, providing an high level view over a Mimir cluster resources utilization. #3481
* [FEATURE] Dashboards: Added "Mimir / Overview networking" dashboard, providing an high level view over a Mimir cluster network bandwidth, inflight requests and TCP connections. #3487
* [FEATURE] Compile baremetal mixin along k8s mixin. #3162 #3514
* [ENHANCEMENT] Alerts: Add MimirRingMembersMismatch firing when a component does not have the expected number of running jobs. #2404
* [ENHANCEMENT] Dashboards: Add optional row about the Distributor's metric forwarding feature to the `Mimir / Writes` dashboard. #3182 #3394 #3394 #3461
* [ENHANCEMENT] Dashboards: Remove the "Instance Mapper" row from the "Alertmanager Resources Dashboard". This is a Grafana Cloud specific service and not relevant for external users. #3152
* [ENHANCEMENT] Dashboards: Add "remote read", "metadata", and "exemplar" queries to "Mimir / Overview" dashboard. #3245
* [ENHANCEMENT] Dashboards: Use non-red colors for non-error series in the "Mimir / Overview" dashboard. #3246
* [ENHANCEMENT] Dashboards: Add support to multi-zone deployments for the experimental read-write deployment mode. #3256
* [ENHANCEMENT] Dashboards: If enabled, add new row to the `Mimir / Writes` for distributor autoscaling metrics. #3378
* [ENHANCEMENT] Dashboards: Add read path insights row to the "Mimir / Tenants" dashboard. #3326
* [ENHANCEMENT] Alerts: Add runbook urls for alerts. #3452
* [ENHANCEMENT] Configuration: Make it possible to configure namespace label, job label, and job prefix. #3482
* [ENHANCEMENT] Dashboards: improved resources and networking dashboards to work with read-write deployment mode too. #3497 #3504 #3519 #3531
* [ENHANCEMENT] Alerts: Added "MimirDistributorForwardingErrorRate" alert, which fires on high error rates in the distributor’s forwarding feature. #3200
* [ENHANCEMENT] Improve phrasing in Overview dashboard. #3488
* [BUGFIX] Dashboards: Fix legend showing `persistentvolumeclaim` when using `deployment_type=baremetal` for `Disk space utilization` panels. #3173 #3184
* [BUGFIX] Alerts: Fixed `MimirGossipMembersMismatch` alert when Mimir is deployed in read-write mode. #3489
* [BUGFIX] Dashboards: Remove "Inflight requests" from object store panels because the panel is not tracking the inflight requests to object storage. #3521

### Jsonnet

* [CHANGE] Replaced the deprecated `policy/v1beta1` with `policy/v1` when configuring a PodDisruptionBudget. #3284
* [CHANGE] [Common storage configuration](https://grafana.com/docs/mimir/v2.3.x/operators-guide/configure/configure-object-storage-backend/#common-configuration) is now used to configure object storage in all components. This is a breaking change in terms of Jsonnet manifests and also a CLI flag update for components that use object storage, so it will require a rollout of those components. The changes include: #3257
  * `blocks_storage_backend` was renamed to `storage_backend` and is now used as the common storage backend for all components.
    * So were the related `blocks_storage_azure_account_(name|key)` and `blocks_storage_s3_endpoint` configurations.
  * `storage_s3_endpoint` is now rendered by default using the `aws_region` configuration instead of a hardcoded `us-east-1`.
  * `ruler_client_type` and `alertmanager_client_type` were renamed to `ruler_storage_backend` and `alertmanager_storage_backend` respectively, and their corresponding CLI flags won't be rendered unless explicitly set to a value different from the one in `storage_backend` (like `local`).
  * `alertmanager_s3_bucket_name`, `alertmanager_gcs_bucket_name` and `alertmanager_azure_container_name` have been removed, and replaced by a single `alertmanager_storage_bucket_name` configuration used for all object storages.
  * `genericBlocksStorageConfig` configuration object was removed, and so any extensions to it will be now ignored. Use `blockStorageConfig` instead.
  * `rulerClientConfig` and `alertmanagerStorageClientConfig` configuration objects were renamed to `rulerStorageConfig` and `alertmanagerStorageConfig` respectively, and so any extensions to their previous names will be now ignored. Use the new names instead.
  * The CLI flags `*.s3.region` are no longer rendered as they are optional and the region can be inferred by Mimir by performing an initial API call to the endpoint.
  * The migration to this change should usually consist of:
    * Renaming `blocks_storage_backend` key to `storage_backend`.
    * For Azure/S3:
      * Renaming `blocks_storage_(azure|s3)_*` configurations to `storage_(azure|s3)_*`.
      * If `ruler_storage_(azure|s3)_*` and `alertmanager_storage_(azure|s3)_*` keys were different from the `block_storage_*` ones, they should be now provided using CLI flags, see [configuration reference](https://grafana.com/docs/mimir/v2.3.x/operators-guide/configure/reference-configuration-parameters/) for more details.
    * Removing `ruler_client_type` and `alertmanager_client_type` if their value match the `storage_backend`, or renaming them to their new names otherwise.
    * Reviewing any possible extensions to `genericBlocksStorageConfig`, `rulerClientConfig` and `alertmanagerStorageClientConfig` and moving them to the corresponding new options.
    * Renaming the alertmanager's bucket name configuration from provider-specific to the new `alertmanager_storage_bucket_name` key.
* [CHANGE] The `overrides-exporter.libsonnet` file is now always imported. The overrides-exporter can be enabled in jsonnet setting the following: #3379
  ```jsonnet
  {
    _config+:: {
      overrides_exporter_enabled: true,
    }
  }
  ```
* [FEATURE] Added support for experimental read-write deployment mode. Enabling the read-write deployment mode on a existing Mimir cluster is a destructive operation, because the cluster will be re-created. If you're creating a new Mimir cluster, you can deploy it in read-write mode adding the following configuration: #3379 #3475 #3405
  ```jsonnet
  {
    _config+:: {
      deployment_mode: 'read-write',

      // See operations/mimir/read-write-deployment.libsonnet for more configuration options.
      mimir_write_replicas: 3,
      mimir_read_replicas: 2,
      mimir_backend_replicas: 3,
    }
  }
  ```
* [ENHANCEMENT] Add autoscaling support to the `mimir-read` component when running the read-write-deployment model. #3419
* [ENHANCEMENT] Added `$._config.usageStatsConfig` to track the installation mode via the anonymous usage statistics. #3294
* [ENHANCEMENT] The query-tee node port (`$._config.query_tee_node_port`) is now optional. #3272
* [ENHANCEMENT] Add support for autoscaling distributors. #3378
* [ENHANCEMENT] Make auto-scaling logic ensure integer KEDA thresholds. #3512
* [BUGFIX] Fixed query-scheduler ring configuration for dedicated ruler's queries and query-frontends. #3237 #3239
* [BUGFIX] Jsonnet: Fix auto-scaling so that ruler-querier CPU threshold is a string-encoded integer millicores value. #3520

### Mimirtool

* [FEATURE] Added `mimirtool alertmanager verify` command to validate configuration without uploading. #3440
* [ENHANCEMENT] Added `mimirtool rules delete-namespace` command to delete all of the rule groups in a namespace including the namespace itself. #3136
* [ENHANCEMENT] Refactor `mimirtool analyze prometheus`: add concurrency and resiliency #3349
  * Add `--concurrency` flag. Default: number of logical CPUs
* [BUGFIX] `--log.level=debug` now correctly prints the response from the remote endpoint when a request fails. #3180

### Documentation

* [ENHANCEMENT] Documented how to configure HA deduplication using Consul in a Mimir Helm deployment. #2972
* [ENHANCEMENT] Improve `MimirQuerierAutoscalerNotActive` runbook. #3186
* [ENHANCEMENT] Improve `MimirSchedulerQueriesStuck` runbook to reflect debug steps with querier auto-scaling enabled. #3223
* [ENHANCEMENT] Use imperative for docs titles. #3178 #3332 #3343
* [ENHANCEMENT] Docs: mention gRPC compression in "Production tips". #3201
* [ENHANCEMENT] Update ADOPTERS.md. #3224 #3225
* [ENHANCEMENT] Add a note for jsonnet deploying. #3213
* [ENHANCEMENT] out-of-order runbook update with use case. #3253
* [ENHANCEMENT] Fixed TSDB retention mentioned in the "Recover source blocks from ingesters" runbook. #3280
* [ENHANCEMENT] Run Grafana Mimir in production using the Helm chart. #3072
* [ENHANCEMENT] Use common configuration in the tutorial. #3282
* [ENHANCEMENT] Updated detailed steps for migrating blocks from Thanos to Mimir. #3290
* [ENHANCEMENT] Add scheme to DNS service discovery docs. #3450
* [BUGFIX] Remove reference to file that no longer exists in contributing guide. #3404
* [BUGFIX] Fix some minor typos in the contributing guide and on the runbooks page. #3418
* [BUGFIX] Fix small typos in API reference. #3526
* [BUGFIX] Fixed TSDB retention mentioned in the "Recover source blocks from ingesters" runbook. #3278
* [BUGFIX] Fixed configuration example in the "Configuring the Grafana Mimir query-frontend to work with Prometheus" guide. #3374

### Tools

* [FEATURE] Add `copyblocks` tool, to copy Mimir blocks between two GCS buckets. #3264
* [ENHANCEMENT] copyblocks: copy no-compact global markers and optimize min time filter check. #3268
* [ENHANCEMENT] Mimir rules GitHub action: Added the ability to change default value of `label` when running `prepare` command. #3236
* [BUGFIX] Mimir rules Github action: Fix single line output. #3421

## 2.4.0

### Grafana Mimir

* [CHANGE] Distributor: change the default value of `-distributor.remote-timeout` to `2s` from `20s` and `-distributor.forwarding.request-timeout` to `2s` from `10s` to improve distributor resource usage when ingesters crash. #2728 #2912
* [CHANGE] Anonymous usage statistics tracking: added the `-ingester.ring.store` value. #2981
* [CHANGE] Series metadata `HELP` that is longer than `-validation.max-metadata-length` is now truncated silently, instead of being dropped with a 400 status code. #2993
* [CHANGE] Ingester: changed default setting for `-ingester.ring.readiness-check-ring-health` from `true` to `false`. #2953
* [CHANGE] Anonymous usage statistics tracking has been enabled by default, to help Mimir maintainers make better decisions to support the open source community. #2939 #3034
* [CHANGE] Anonymous usage statistics tracking: added the minimum and maximum value of `-ingester.out-of-order-time-window`. #2940
* [CHANGE] The default hash ring heartbeat period for distributors, ingesters, rulers and compactors has been increased from `5s` to `15s`. Now the default heartbeat period for all Mimir hash rings is `15s`. #3033
* [CHANGE] Reduce the default TSDB head compaction concurrency (`-blocks-storage.tsdb.head-compaction-concurrency`) from 5 to 1, in order to reduce CPU spikes. #3093
* [CHANGE] Ruler: the ruler's [remote evaluation mode](https://grafana.com/docs/mimir/latest/operators-guide/architecture/components/ruler/#remote) (`-ruler.query-frontend.address`) is now stable. #3109
* [CHANGE] Limits: removed the deprecated YAML configuration option `active_series_custom_trackers_config`. Please use `active_series_custom_trackers` instead. #3110
* [CHANGE] Ingester: removed the deprecated configuration option `-ingester.ring.join-after`. #3111
* [CHANGE] Querier: removed the deprecated configuration option `-querier.shuffle-sharding-ingesters-lookback-period`. The value of `-querier.query-ingesters-within` is now used internally for shuffle sharding lookback, while you can use `-querier.shuffle-sharding-ingesters-enabled` to enable or disable shuffle sharding on the read path. #3111
* [CHANGE] Memberlist: cluster label verification feature (`-memberlist.cluster-label` and `-memberlist.cluster-label-verification-disabled`) is now marked as stable. #3108
* [CHANGE] Distributor: only single per-tenant forwarding endpoint can be configured now. Support for per-rule endpoint has been removed. #3095
* [FEATURE] Query-scheduler: added an experimental ring-based service discovery support for the query-scheduler. Refer to [query-scheduler configuration](https://grafana.com/docs/mimir/next/operators-guide/architecture/components/query-scheduler/#configuration) for more information. #2957
* [FEATURE] Introduced the experimental endpoint `/api/v1/user_limits` exposed by all components that load runtime configuration. This endpoint exposes realtime limits for the authenticated tenant, in JSON format. #2864 #3017
* [FEATURE] Query-scheduler: added the experimental configuration option `-query-scheduler.max-used-instances` to restrict the number of query-schedulers effectively used regardless how many replicas are running. This feature can be useful when using the experimental read-write deployment mode. #3005
* [ENHANCEMENT] Go: updated to go 1.19.2. #2637 #3127 #3129
* [ENHANCEMENT] Runtime config: don't unmarshal runtime configuration files if they haven't changed. This can save a bit of CPU and memory on every component using runtime config. #2954
* [ENHANCEMENT] Query-frontend: Add `cortex_frontend_query_result_cache_skipped_total` and `cortex_frontend_query_result_cache_attempted_total` metrics to track the reason why query results are not cached. #2855
* [ENHANCEMENT] Distributor: pool more connections per host when forwarding request. Mark requests as idempotent so they can be retried under some conditions. #2968
* [ENHANCEMENT] Distributor: failure to send request to forwarding target now also increments `cortex_distributor_forward_errors_total`, with `status_code="failed"`. #2968
* [ENHANCEMENT] Distributor: added support forwarding push requests via gRPC, using `httpgrpc` messages from weaveworks/common library. #2996
* [ENHANCEMENT] Query-frontend / Querier: increase internal backoff period used to retry connections to query-frontend / query-scheduler. #3011
* [ENHANCEMENT] Querier: do not log "error processing requests from scheduler" when the query-scheduler is shutting down. #3012
* [ENHANCEMENT] Query-frontend: query sharding process is now time-bounded and it is cancelled if the request is aborted. #3028
* [ENHANCEMENT] Query-frontend: improved Prometheus response JSON encoding performance. #2450
* [ENHANCEMENT] TLS: added configuration parameters to configure the client's TLS cipher suites and minimum version. The following new CLI flags have been added: #3070
  * `-alertmanager.alertmanager-client.tls-cipher-suites`
  * `-alertmanager.alertmanager-client.tls-min-version`
  * `-alertmanager.sharding-ring.etcd.tls-cipher-suites`
  * `-alertmanager.sharding-ring.etcd.tls-min-version`
  * `-compactor.ring.etcd.tls-cipher-suites`
  * `-compactor.ring.etcd.tls-min-version`
  * `-distributor.forwarding.grpc-client.tls-cipher-suites`
  * `-distributor.forwarding.grpc-client.tls-min-version`
  * `-distributor.ha-tracker.etcd.tls-cipher-suites`
  * `-distributor.ha-tracker.etcd.tls-min-version`
  * `-distributor.ring.etcd.tls-cipher-suites`
  * `-distributor.ring.etcd.tls-min-version`
  * `-ingester.client.tls-cipher-suites`
  * `-ingester.client.tls-min-version`
  * `-ingester.ring.etcd.tls-cipher-suites`
  * `-ingester.ring.etcd.tls-min-version`
  * `-memberlist.tls-cipher-suites`
  * `-memberlist.tls-min-version`
  * `-querier.frontend-client.tls-cipher-suites`
  * `-querier.frontend-client.tls-min-version`
  * `-querier.store-gateway-client.tls-cipher-suites`
  * `-querier.store-gateway-client.tls-min-version`
  * `-query-frontend.grpc-client-config.tls-cipher-suites`
  * `-query-frontend.grpc-client-config.tls-min-version`
  * `-query-scheduler.grpc-client-config.tls-cipher-suites`
  * `-query-scheduler.grpc-client-config.tls-min-version`
  * `-query-scheduler.ring.etcd.tls-cipher-suites`
  * `-query-scheduler.ring.etcd.tls-min-version`
  * `-ruler.alertmanager-client.tls-cipher-suites`
  * `-ruler.alertmanager-client.tls-min-version`
  * `-ruler.client.tls-cipher-suites`
  * `-ruler.client.tls-min-version`
  * `-ruler.query-frontend.grpc-client-config.tls-cipher-suites`
  * `-ruler.query-frontend.grpc-client-config.tls-min-version`
  * `-ruler.ring.etcd.tls-cipher-suites`
  * `-ruler.ring.etcd.tls-min-version`
  * `-store-gateway.sharding-ring.etcd.tls-cipher-suites`
  * `-store-gateway.sharding-ring.etcd.tls-min-version`
* [ENHANCEMENT] Store-gateway: Add `-blocks-storage.bucket-store.max-concurrent-reject-over-limit` option to allow requests that exceed the max number of inflight object storage requests to be rejected. #2999
* [ENHANCEMENT] Query-frontend: allow setting a separate limit on the total (before splitting/sharding) query length of range queries with the new experimental `-query-frontend.max-total-query-length` flag, which defaults to `-store.max-query-length` if unset or set to 0. #3058
* [ENHANCEMENT] Query-frontend: Lower TTL for cache entries overlapping the out-of-order samples ingestion window (re-using `-ingester.out-of-order-allowance` from ingesters). #2935
* [ENHANCEMENT] Ruler: added support to forcefully disable recording and/or alerting rules evaluation. The following new configuration options have been introduced, which can be overridden on a per-tenant basis in the runtime configuration: #3088
  * `-ruler.recording-rules-evaluation-enabled`
  * `-ruler.alerting-rules-evaluation-enabled`
* [ENHANCEMENT] Distributor: Improved error messages reported when the distributor fails to remote write to ingesters. #3055
* [ENHANCEMENT] Improved tracing spans tracked by distributors, ingesters and store-gateways. #2879 #3099 #3089
* [ENHANCEMENT] Ingester: improved the performance of label value cardinality endpoint. #3044
* [ENHANCEMENT] Ruler: use backoff retry on remote evaluation #3098
* [ENHANCEMENT] Query-frontend: Include multiple tenant IDs in query logs when present instead of dropping them. #3125
* [ENHANCEMENT] Query-frontend: truncate queries based on the configured blocks retention period (`-compactor.blocks-retention-period`) to avoid querying past this period. #3134
* [ENHANCEMENT] Alertmanager: reduced memory utilization in Mimir clusters with a large number of tenants. #3143
* [ENHANCEMENT] Store-gateway: added extra span logging to improve observability. #3131
* [ENHANCEMENT] Compactor: cleaning up different tenants' old blocks and updating bucket indexes is now more independent. This prevents a single tenant from delaying cleanup for other tenants. #2631
* [ENHANCEMENT] Distributor: request rate, ingestion rate, and inflight requests limits are now enforced before reading and parsing the body of the request. This makes the distributor more resilient against a burst of requests over those limit. #2419
* [BUGFIX] Querier: Fix 400 response while handling streaming remote read. #2963
* [BUGFIX] Fix a bug causing query-frontend, query-scheduler, and querier not failing if one of their internal components fail. #2978
* [BUGFIX] Querier: re-balance the querier worker connections when a query-frontend or query-scheduler is terminated. #3005
* [BUGFIX] Distributor: Now returns the quorum error from ingesters. For example, with replication_factor=3, two HTTP 400 errors and one HTTP 500 error, now the distributor will always return HTTP 400. Previously the behaviour was to return the error which the distributor first received. #2979
* [BUGFIX] Ruler: fix panic when ruler.external_url is explicitly set to an empty string ("") in YAML. #2915
* [BUGFIX] Alertmanager: Fix support for the Telegram API URL in the global settings. #3097
* [BUGFIX] Alertmanager: Fix parsing of label matchers without label value in the API used to retrieve alerts. #3097
* [BUGFIX] Ruler: Fix not restoring alert state for rule groups when other ruler replicas shut down. #3156
* [BUGFIX] Updated `golang.org/x/net` dependency to fix CVE-2022-27664. #3124
* [BUGFIX] Fix distributor from returning a `500` status code when a `400` was received from the ingester. #3211
* [BUGFIX] Fix incorrect OS value set in Mimir v2.3.* RPM packages. #3221

### Mixin

* [CHANGE] Alerts: MimirQuerierAutoscalerNotActive is now critical and fires after 1h instead of 15m. #2958
* [FEATURE] Dashboards: Added "Mimir / Overview" dashboards, providing an high level view over a Mimir cluster. #3122 #3147 #3155
* [ENHANCEMENT] Dashboards: Updated the "Writes" and "Rollout progress" dashboards to account for samples ingested via the new OTLP ingestion endpoint. #2919 #2938
* [ENHANCEMENT] Dashboards: Include per-tenant request rate in "Tenants" dashboard. #2874
* [ENHANCEMENT] Dashboards: Include inflight object store requests in "Reads" dashboard. #2914
* [ENHANCEMENT] Dashboards: Make queries used to find job, cluster and namespace for dropdown menus configurable. #2893
* [ENHANCEMENT] Dashboards: Include rate of label and series queries in "Reads" dashboard. #3065 #3074
* [ENHANCEMENT] Dashboards: Fix legend showing on per-pod panels. #2944
* [ENHANCEMENT] Dashboards: Use the "req/s" unit on panels showing the requests rate. #3118
* [ENHANCEMENT] Dashboards: Use a consistent color across dashboards for the error rate. #3154

### Jsonnet

* [FEATURE] Added support for query-scheduler ring-based service discovery. #3128
* [ENHANCEMENT] Querier autoscaling is now slower on scale downs: scale down 10% every 1m instead of 100%. #2962
* [BUGFIX] Memberlist: `gossip_member_label` is now set for ruler-queriers. #3141

### Mimirtool

* [ENHANCEMENT] mimirtool analyze: Store the query errors instead of exit during the analysis. #3052
* [BUGFIX] mimir-tool remote-read: fix returns where some conditions [return nil error even if there is error](https://github.com/grafana/cortex-tools/issues/260). #3053

### Documentation

* [ENHANCEMENT] Added documentation on how to configure storage retention. #2970
* [ENHANCEMENT] Improved gRPC clients config documentation. #3020
* [ENHANCEMENT] Added documentation on how to manage alerting and recording rules. #2983
* [ENHANCEMENT] Improved `MimirSchedulerQueriesStuck` runbook. #3006
* [ENHANCEMENT] Added "Cluster label verification" section to memberlist documentation. #3096
* [ENHANCEMENT] Mention compression in multi-zone replication documentation. #3107
* [BUGFIX] Fixed configuration option names in "Enabling zone-awareness via the Grafana Mimir Jsonnet". #3018
* [BUGFIX] Fixed `mimirtool analyze` parameters documentation. #3094
* [BUGFIX] Fixed YAML configuraton in the "Manage the configuration of Grafana Mimir with Helm" guide. #3042
* [BUGFIX] Fixed Alertmanager capacity planning documentation. #3132

### Tools

- [BUGFIX] trafficdump: Fixed panic occurring when `-success-only=true` and the captured request failed. #2863

## 2.3.1

### Grafana Mimir
* [BUGFIX] Query-frontend: query sharding took exponential time to map binary expressions. #3027
* [BUGFIX] Distributor: Stop panics on OTLP endpoint when a single metric has multiple timeseries. #3040

## 2.3.0

### Grafana Mimir

* [CHANGE] Ingester: Added user label to ingester metric `cortex_ingester_tsdb_out_of_order_samples_appended_total`. On multitenant clusters this helps us find the rate of appended out-of-order samples for a specific tenant. #2493
* [CHANGE] Compactor: delete source and output blocks from local disk on compaction failed, to reduce likelihood that subsequent compactions fail because of no space left on disk. #2261
* [CHANGE] Ruler: Remove unused CLI flags `-ruler.search-pending-for` and `-ruler.flush-period` (and their respective YAML config options). #2288
* [CHANGE] Successful gRPC requests are no longer logged (only affects internal API calls). #2309
* [CHANGE] Add new `-*.consul.cas-retry-delay` flags. They have a default value of `1s`, while previously there was no delay between retries. #2309
* [CHANGE] Store-gateway: Remove the experimental ability to run requests in a dedicated OS thread pool and associated CLI flag `-store-gateway.thread-pool-size`. #2423
* [CHANGE] Memberlist: disabled TCP-based ping fallback, because Mimir already uses a custom transport based on TCP. #2456
* [CHANGE] Change default value for `-distributor.ha-tracker.max-clusters` to `100` to provide a DoS protection. #2465
* [CHANGE] Experimental block upload API exposed by compactor has changed: Previous `/api/v1/upload/block/{block}` endpoint for starting block upload is now `/api/v1/upload/block/{block}/start`, and previous endpoint `/api/v1/upload/block/{block}?uploadComplete=true` for finishing block upload is now `/api/v1/upload/block/{block}/finish`. New API endpoint has been added: `/api/v1/upload/block/{block}/check`. #2486 #2548
* [CHANGE] Compactor: changed `-compactor.max-compaction-time` default from `0s` (disabled) to `1h`. When compacting blocks for a tenant, the compactor will move to compact blocks of another tenant or re-plan blocks to compact at least every 1h. #2514
* [CHANGE] Distributor: removed previously deprecated `extend_writes` (see #1856) YAML key and `-distributor.extend-writes` CLI flag from the distributor config. #2551
* [CHANGE] Ingester: removed previously deprecated `active_series_custom_trackers` (see #1188) YAML key from the ingester config. #2552
* [CHANGE] The tenant ID `__mimir_cluster` is reserved by Mimir and not allowed to store metrics. #2643
* [CHANGE] Purger: removed the purger component and moved its API endpoints `/purger/delete_tenant` and `/purger/delete_tenant_status` to the compactor at `/compactor/delete_tenant` and `/compactor/delete_tenant_status`. The new endpoints on the compactor are stable. #2644
* [CHANGE] Memberlist: Change the leave timeout duration (`-memberlist.leave-timeout duration`) from 5s to 20s and connection timeout (`-memberlist.packet-dial-timeout`) from 5s to 2s. This makes leave timeout 10x the connection timeout, so that we can communicate the leave to at least 1 node, if the first 9 we try to contact times out. #2669
* [CHANGE] Alertmanager: return status code `412 Precondition Failed` and log info message when alertmanager isn't configured for a tenant. #2635
* [CHANGE] Distributor: if forwarding rules are used to forward samples, exemplars are now removed from the request. #2710 #2725
* [CHANGE] Limits: change the default value of `max_global_series_per_metric` limit to `0` (disabled). Setting this limit by default does not provide much benefit because series are sharded by all labels. #2714
* [CHANGE] Ingester: experimental `-blocks-storage.tsdb.new-chunk-disk-mapper` has been removed, new chunk disk mapper is now always used, and is no longer marked experimental. Default value of `-blocks-storage.tsdb.head-chunks-write-queue-size` has changed to 1000000, this enables async chunk queue by default, which leads to improved latency on the write path when new chunks are created in ingesters. #2762
* [CHANGE] Ingester: removed deprecated `-blocks-storage.tsdb.isolation-enabled` option. TSDB-level isolation is now always disabled in Mimir. #2782
* [CHANGE] Compactor: `-compactor.partial-block-deletion-delay` must either be set to 0 (to disable partial blocks deletion) or a value higher than `4h`. #2787
* [CHANGE] Query-frontend: CLI flag `-query-frontend.align-querier-with-step` has been deprecated. Please use `-query-frontend.align-queries-with-step` instead. #2840
* [FEATURE] Compactor: Adds the ability to delete partial blocks after a configurable delay. This option can be configured per tenant. #2285
  - `-compactor.partial-block-deletion-delay`, as a duration string, allows you to set the delay since a partial block has been modified before marking it for deletion. A value of `0`, the default, disables this feature.
  - The metric `cortex_compactor_blocks_marked_for_deletion_total` has a new value for the `reason` label `reason="partial"`, when a block deletion marker is triggered by the partial block deletion delay.
* [FEATURE] Querier: enabled support for queries with negative offsets, which are not cached in the query results cache. #2429
* [FEATURE] EXPERIMENTAL: OpenTelemetry Metrics ingestion path on `/otlp/v1/metrics`. #695 #2436 #2461
* [FEATURE] Querier: Added support for tenant federation to metric metadata endpoint. #2467
* [FEATURE] Query-frontend: introduced experimental support to split instant queries by time. The instant query splitting can be enabled setting `-query-frontend.split-instant-queries-by-interval`. #2469 #2564 #2565 #2570 #2571 #2572 #2573 #2574 #2575 #2576 #2581 #2582 #2601 #2632 #2633 #2634 #2641 #2642 #2766
* [FEATURE] Introduced an experimental anonymous usage statistics tracking (disabled by default), to help Mimir maintainers make better decisions to support the open source community. The tracking system anonymously collects non-sensitive, non-personally identifiable information about the running Mimir cluster, and is disabled by default. #2643 #2662 #2685 #2732 #2733 #2735
* [FEATURE] Introduced an experimental deployment mode called read-write and running a fully featured Mimir cluster with three components: write, read and backend. The read-write deployment mode is a trade-off between the monolithic mode (only one component, no isolation) and the microservices mode (many components, high isolation). #2754 #2838
* [ENHANCEMENT] Distributor: Decreased distributor tests execution time. #2562
* [ENHANCEMENT] Alertmanager: Allow the HTTP `proxy_url` configuration option in the receiver's configuration. #2317
* [ENHANCEMENT] ring: optimize shuffle-shard computation when lookback is used, and all instances have registered timestamp within the lookback window. In that case we can immediately return origial ring, because we would select all instances anyway. #2309
* [ENHANCEMENT] Memberlist: added experimental memberlist cluster label support via `-memberlist.cluster-label` and `-memberlist.cluster-label-verification-disabled` CLI flags (and their respective YAML config options). #2354
* [ENHANCEMENT] Object storage can now be configured for all components using the `common` YAML config option key (or `-common.storage.*` CLI flags). #2330 #2347
* [ENHANCEMENT] Go: updated to go 1.18.4. #2400
* [ENHANCEMENT] Store-gateway, listblocks: list of blocks now includes stats from `meta.json` file: number of series, samples and chunks. #2425
* [ENHANCEMENT] Added more buckets to `cortex_ingester_client_request_duration_seconds` histogram metric, to correctly track requests taking longer than 1s (up until 16s). #2445
* [ENHANCEMENT] Azure client: Improve memory usage for large object storage downloads. #2408
* [ENHANCEMENT] Distributor: Add `-distributor.instance-limits.max-inflight-push-requests-bytes`. This limit protects the distributor against multiple large requests that together may cause an OOM, but are only a few, so do not trigger the `max-inflight-push-requests` limit. #2413
* [ENHANCEMENT] Distributor: Drop exemplars in distributor for tenants where exemplars are disabled. #2504
* [ENHANCEMENT] Runtime Config: Allow operator to specify multiple comma-separated yaml files in `-runtime-config.file` that will be merged in left to right order. #2583
* [ENHANCEMENT] Query sharding: shard binary operations only if it doesn't lead to non-shardable vector selectors in one of the operands. #2696
* [ENHANCEMENT] Add packaging for both debian based deb file and redhat based rpm file using FPM. #1803
* [ENHANCEMENT] Distributor: Add `cortex_distributor_query_ingester_chunks_deduped_total` and `cortex_distributor_query_ingester_chunks_total` metrics for determining how effective ingester chunk deduplication at query time is. #2713
* [ENHANCEMENT] Upgrade Docker base images to `alpine:3.16.2`. #2729
* [ENHANCEMENT] Ruler: Add `<prometheus-http-prefix>/api/v1/status/buildinfo` endpoint. #2724
* [ENHANCEMENT] Querier: Ensure all queries pulled from query-frontend or query-scheduler are immediately executed. The maximum workers concurrency in each querier is configured by `-querier.max-concurrent`. #2598
* [ENHANCEMENT] Distributor: Add `cortex_distributor_received_requests_total` and `cortex_distributor_requests_in_total` metrics to provide visiblity into appropriate per-tenant request limits. #2770
* [ENHANCEMENT] Distributor: Add single forwarding remote-write endpoint for a tenant (`forwarding_endpoint`), instead of using per-rule endpoints. This takes precendence over per-rule endpoints. #2801
* [ENHANCEMENT] Added `err-mimir-distributor-max-write-message-size` to the errors catalog. #2470
* [ENHANCEMENT] Add sanity check at startup to ensure the configured filesystem directories don't overlap for different components. #2828 #2947
* [BUGFIX] TSDB: Fixed a bug on the experimental out-of-order implementation that led to wrong query results. #2701
* [BUGFIX] Compactor: log the actual error on compaction failed. #2261
* [BUGFIX] Alertmanager: restore state from storage even when running a single replica. #2293
* [BUGFIX] Ruler: do not block "List Prometheus rules" API endpoint while syncing rules. #2289
* [BUGFIX] Ruler: return proper `*status.Status` error when running in remote operational mode. #2417
* [BUGFIX] Alertmanager: ensure the configured `-alertmanager.web.external-url` is either a path starting with `/`, or a full URL including the scheme and hostname. #2381 #2542
* [BUGFIX] Memberlist: fix problem with loss of some packets, typically ring updates when instances were removed from the ring during shutdown. #2418
* [BUGFIX] Ingester: fix misfiring `MimirIngesterHasUnshippedBlocks` and stale `cortex_ingester_oldest_unshipped_block_timestamp_seconds` when some block uploads fail. #2435
* [BUGFIX] Query-frontend: fix incorrect mapping of http status codes 429 to 500 when request queue is full. #2447
* [BUGFIX] Memberlist: Fix problem with ring being empty right after startup. Memberlist KV store now tries to "fast-join" the cluster to avoid serving empty KV store. #2505
* [BUGFIX] Compactor: Fix bug when using `-compactor.partial-block-deletion-delay`: compactor didn't correctly check for modification time of all block files. #2559
* [BUGFIX] Query-frontend: fix wrong query sharding results for queries with boolean result like `1 < bool 0`. #2558
* [BUGFIX] Fixed error messages related to per-instance limits incorrectly reporting they can be set on a per-tenant basis. #2610
* [BUGFIX] Perform HA-deduplication before forwarding samples according to forwarding rules in the distributor. #2603 #2709
* [BUGFIX] Fix reporting of tracing spans from PromQL engine. #2707
* [BUGFIX] Apply relabel and drop_label rules before forwarding rules in the distributor. #2703
* [BUGFIX] Distributor: Register `cortex_discarded_requests_total` metric, which previously was not registered and therefore not exported. #2712
* [BUGFIX] Ruler: fix not restoring alerts' state at startup. #2648
* [BUGFIX] Ingester: Fix disk filling up after restarting ingesters with out-of-order support disabled while it was enabled before. #2799
* [BUGFIX] Memberlist: retry joining memberlist cluster on startup when no nodes are resolved. #2837
* [BUGFIX] Query-frontend: fix incorrect mapping of http status codes 413 to 500 when request is too large. #2819
* [BUGFIX] Alertmanager: revert upstream alertmananger to v0.24.0 to fix panic when unmarshalling email headers #2924 #2925

### Mixin

* [CHANGE] Dashboards: "Slow Queries" dashboard no longer works with versions older than Grafana 9.0. #2223
* [CHANGE] Alerts: use RSS memory instead of working set memory in the `MimirAllocatingTooMuchMemory` alert for ingesters. #2480
* [CHANGE] Dashboards: remove the "Cache - Latency (old)" panel from the "Mimir / Queries" dashboard. #2796
* [FEATURE] Dashboards: added support to experimental read-write deployment mode. #2780
* [ENHANCEMENT] Dashboards: added missed rule evaluations to the "Evaluations per second" panel in the "Mimir / Ruler" dashboard. #2314
* [ENHANCEMENT] Dashboards: add k8s resource requests to CPU and memory panels. #2346
* [ENHANCEMENT] Dashboards: add RSS memory utilization panel for ingesters, store-gateways and compactors. #2479
* [ENHANCEMENT] Dashboards: allow to configure graph tooltip. #2647
* [ENHANCEMENT] Alerts: MimirFrontendQueriesStuck and MimirSchedulerQueriesStuck alerts are more reliable now as they consider all the intermediate samples in the minute prior to the evaluation. #2630
* [ENHANCEMENT] Alerts: added `RolloutOperatorNotReconciling` alert, firing if the optional rollout-operator is not successfully reconciling. #2700
* [ENHANCEMENT] Dashboards: added support to query-tee in front of ruler-query-frontend in the "Remote ruler reads" dashboard. #2761
* [ENHANCEMENT] Dashboards: Introduce support for baremetal deployment, setting `deployment_type: 'baremetal'` in the mixin `_config`. #2657
* [ENHANCEMENT] Dashboards: use timeseries panel to show exemplars. #2800
* [BUGFIX] Dashboards: fixed unit of latency panels in the "Mimir / Ruler" dashboard. #2312
* [BUGFIX] Dashboards: fixed "Intervals per query" panel in the "Mimir / Queries" dashboard. #2308
* [BUGFIX] Dashboards: Make "Slow Queries" dashboard works with Grafana 9.0. #2223
* [BUGFIX] Dashboards: add missing API routes to Ruler dashboard. #2412
* [BUGFIX] Dashboards: stop setting 'interval' in dashboards; it should be set on your datasource. #2802

### Jsonnet

* [CHANGE] query-scheduler is enabled by default. We advise to deploy the query-scheduler to improve the scalability of the query-frontend. #2431
* [CHANGE] Replaced anti-affinity rules with pod topology spread constraints for distributor, query-frontend, querier and ruler. #2517
  - The following configuration options have been removed:
    - `distributor_allow_multiple_replicas_on_same_node`
    - `query_frontend_allow_multiple_replicas_on_same_node`
    - `querier_allow_multiple_replicas_on_same_node`
    - `ruler_allow_multiple_replicas_on_same_node`
  - The following configuration options have been added:
    - `distributor_topology_spread_max_skew`
    - `query_frontend_topology_spread_max_skew`
    - `querier_topology_spread_max_skew`
    - `ruler_topology_spread_max_skew`
* [CHANGE] Change `max_global_series_per_metric` to 0 in all plans, and as a default value. #2669
* [FEATURE] Memberlist: added support for experimental memberlist cluster label, through the jsonnet configuration options `memberlist_cluster_label` and `memberlist_cluster_label_verification_disabled`. #2349
* [FEATURE] Added ruler-querier autoscaling support. It requires [KEDA](https://keda.sh) installed in the Kubernetes cluster. Ruler-querier autoscaler can be enabled and configure through the following options in the jsonnet config: #2545
  * `autoscaling_ruler_querier_enabled`: `true` to enable autoscaling.
  * `autoscaling_ruler_querier_min_replicas`: minimum number of ruler-querier replicas.
  * `autoscaling_ruler_querier_max_replicas`: maximum number of ruler-querier replicas.
  * `autoscaling_prometheus_url`: Prometheus base URL from which to scrape Mimir metrics (e.g. `http://prometheus.default:9090/prometheus`).
* [ENHANCEMENT] Memberlist now uses DNS service-discovery by default. #2549
* [ENHANCEMENT] Upgrade memcached image tag to `memcached:1.6.16-alpine`. #2740
* [ENHANCEMENT] Added `$._config.configmaps` and `$._config.runtime_config_files` to make it easy to add new configmaps or runtime config file to all components. #2748

### Mimirtool

* [ENHANCEMENT] Added `mimirtool backfill` command to upload Prometheus blocks using API available in the compactor. #1822
* [ENHANCEMENT] mimirtool bucket-validation: Verify existing objects can be overwritten by subsequent uploads. #2491
* [ENHANCEMENT] mimirtool config convert: Now supports migrating to the current version of Mimir. #2629
* [BUGFIX] mimirtool analyze: Fix dashboard JSON unmarshalling errors by using custom parsing. #2386
* [BUGFIX] Version checking no longer prompts for updating when already on latest version. #2723

### Mimir Continuous Test

* [ENHANCEMENT] Added basic authentication and bearer token support for when Mimir is behind a gateway authenticating the calls. #2717

### Query-tee

* [CHANGE] Renamed CLI flag `-server.service-port` to `-server.http-service-port`. #2683
* [CHANGE] Renamed metric `cortex_querytee_request_duration_seconds` to `cortex_querytee_backend_request_duration_seconds`. Metric `cortex_querytee_request_duration_seconds` is now reported without label `backend`. #2683
* [ENHANCEMENT] Added HTTP over gRPC support to `query-tee` to allow testing gRPC requests to Mimir instances. #2683

### Documentation

* [ENHANCEMENT] Referenced `mimirtool` commands in the HTTP API documentation. #2516
* [ENHANCEMENT] Improved DNS service discovery documentation. #2513

### Tools

* [ENHANCEMENT] `markblocks` now processes multiple blocks concurrently. #2677

## 2.2.0

### Grafana Mimir

* [CHANGE] Increased default configuration for `-server.grpc-max-recv-msg-size-bytes` and `-server.grpc-max-send-msg-size-bytes` from 4MB to 100MB. #1884
* [CHANGE] Default values have changed for the following settings. This improves query performance for recent data (within 12h) by only reading from ingesters: #1909 #1921
    - `-blocks-storage.bucket-store.ignore-blocks-within` now defaults to `10h` (previously `0`)
    - `-querier.query-store-after` now defaults to `12h` (previously `0`)
* [CHANGE] Alertmanager: removed support for migrating local files from Cortex 1.8 or earlier. Related to original Cortex PR https://github.com/cortexproject/cortex/pull/3910. #2253
* [CHANGE] The following settings are now classified as advanced because the defaults should work for most users and tuning them requires in-depth knowledge of how the read path works: #1929
    - `-querier.query-ingesters-within`
    - `-querier.query-store-after`
* [CHANGE] Config flag category overrides can be set dynamically at runtime. #1934
* [CHANGE] Ingester: deprecated `-ingester.ring.join-after`. Mimir now behaves as this setting is always set to 0s. This configuration option will be removed in Mimir 2.4.0. #1965
* [CHANGE] Blocks uploaded by ingester no longer contain `__org_id__` label. Compactor now ignores this label and will compact blocks with and without this label together. `mimirconvert` tool will remove the label from blocks as "unknown" label. #1972
* [CHANGE] Querier: deprecated `-querier.shuffle-sharding-ingesters-lookback-period`, instead adding `-querier.shuffle-sharding-ingesters-enabled` to enable or disable shuffle sharding on the read path. The value of `-querier.query-ingesters-within` is now used internally for shuffle sharding lookback. #2110
* [CHANGE] Memberlist: `-memberlist.abort-if-join-fails` now defaults to false. Previously it defaulted to true. #2168
* [CHANGE] Ruler: `/api/v1/rules*` and `/prometheus/rules*` configuration endpoints are removed. Use `/prometheus/config/v1/rules*`. #2182
* [CHANGE] Ingester: `-ingester.exemplars-update-period` has been renamed to `-ingester.tsdb-config-update-period`. You can use it to update multiple, per-tenant TSDB configurations. #2187
* [FEATURE] Ingester: (Experimental) Add the ability to ingest out-of-order samples up to an allowed limit. If you enable this feature, it requires additional memory and disk space. This feature also enables a write-behind log, which might lead to longer ingester-start replays. When this feature is disabled, there is no overhead on memory, disk space, or startup times. #2187
  * `-ingester.out-of-order-time-window`, as duration string, allows you to set how back in time a sample can be. The default is `0s`, where `s` is seconds.
  * `cortex_ingester_tsdb_out_of_order_samples_appended_total` metric tracks the total number of out-of-order samples ingested by the ingester.
  * `cortex_discarded_samples_total` has a new label `reason="sample-too-old"`, when the `-ingester.out-of-order-time-window` flag is greater than zero. The label tracks the number of samples that were discarded for being too old; they were out of order, but beyond the time window allowed. The labels `reason="sample-out-of-order"` and `reason="sample-out-of-bounds"` are not used when out-of-order ingestion is enabled.
* [ENHANCEMENT] Distributor: Added limit to prevent tenants from sending excessive number of requests: #1843
  * The following CLI flags (and their respective YAML config options) have been added:
    * `-distributor.request-rate-limit`
    * `-distributor.request-burst-limit`
  * The following metric is exposed to tell how many requests have been rejected:
    * `cortex_discarded_requests_total`
* [ENHANCEMENT] Store-gateway: Add the experimental ability to run requests in a dedicated OS thread pool. This feature can be configured using `-store-gateway.thread-pool-size` and is disabled by default. Replaces the ability to run index header operations in a dedicated thread pool. #1660 #1812
* [ENHANCEMENT] Improved error messages to make them easier to understand; each now have a unique, global identifier that you can use to look up in the runbooks for more information. #1907 #1919 #1888 #1939 #1984 #2009 #2056 #2066 #2104 #2150 #2234
* [ENHANCEMENT] Memberlist KV: incoming messages are now processed on per-key goroutine. This may reduce loss of "maintanance" packets in busy memberlist installations, but use more CPU. New `memberlist_client_received_broadcasts_dropped_total` counter tracks number of dropped per-key messages. #1912
* [ENHANCEMENT] Blocks Storage, Alertmanager, Ruler: add support a prefix to the bucket store (`*_storage.storage_prefix`). This enables using the same bucket for the three components. #1686 #1951
* [ENHANCEMENT] Upgrade Docker base images to `alpine:3.16.0`. #2028
* [ENHANCEMENT] Store-gateway: Add experimental configuration option for the store-gateway to attempt to pre-populate the file system cache when memory-mapping index-header files. Enabled with `-blocks-storage.bucket-store.index-header.map-populate-enabled=true`. Note this flag only has an effect when running on Linux. #2019 #2054
* [ENHANCEMENT] Chunk Mapper: reduce memory usage of async chunk mapper. #2043
* [ENHANCEMENT] Ingester: reduce sleep time when reading WAL. #2098
* [ENHANCEMENT] Compactor: Run sanity check on blocks storage configuration at startup. #2144
* [ENHANCEMENT] Compactor: Add HTTP API for uploading TSDB blocks. Enabled with `-compactor.block-upload-enabled`. #1694 #2126
* [ENHANCEMENT] Ingester: Enable querying overlapping blocks by default. #2187
* [ENHANCEMENT] Distributor: Auto-forget unhealthy distributors after ten failed ring heartbeats. #2154
* [ENHANCEMENT] Distributor: Add new metric `cortex_distributor_forward_errors_total` for error codes resulting from forwarding requests. #2077
* [ENHANCEMENT] `/ready` endpoint now returns and logs detailed services information. #2055
* [ENHANCEMENT] Memcached client: Reduce number of connections required to fetch cached keys from memcached. #1920
* [ENHANCEMENT] Improved error message returned when `-querier.query-store-after` validation fails. #1914
* [BUGFIX] Fix regexp parsing panic for regexp label matchers with start/end quantifiers. #1883
* [BUGFIX] Ingester: fixed deceiving error log "failed to update cached shipped blocks after shipper initialisation", occurring for each new tenant in the ingester. #1893
* [BUGFIX] Ring: fix bug where instances may appear unhealthy in the hash ring web UI even though they are not. #1933
* [BUGFIX] API: gzip is now enforced when identity encoding is explicitly rejected. #1864
* [BUGFIX] Fix panic at startup when Mimir is running in monolithic mode and query sharding is enabled. #2036
* [BUGFIX] Ruler: report `cortex_ruler_queries_failed_total` metric for any remote query error except 4xx when remote operational mode is enabled. #2053 #2143
* [BUGFIX] Ingester: fix slow rollout when using `-ingester.ring.unregister-on-shutdown=false` with long `-ingester.ring.heartbeat-period`. #2085
* [BUGFIX] Ruler: add timeout for remote rule evaluation queries to prevent rule group evaluations getting stuck indefinitely. The duration is configurable with `-querier.timeout` (default `2m`). #2090 #2222
* [BUGFIX] Limits: Active series custom tracker configuration has been named back from `active_series_custom_trackers_config` to `active_series_custom_trackers`. For backwards compatibility both version is going to be supported for until Mimir v2.4. When both fields are specified, `active_series_custom_trackers_config` takes precedence over `active_series_custom_trackers`. #2101
* [BUGFIX] Ingester: fixed the order of labels applied when incrementing the `cortex_discarded_metadata_total` metric. #2096
* [BUGFIX] Ingester: fixed bug where retrieving metadata for a metric with multiple metadata entries would return multiple copies of a single metadata entry rather than all available entries. #2096
* [BUGFIX] Distributor: canceled requests are no longer accounted as internal errors. #2157
* [BUGFIX] Memberlist: Fix typo in memberlist admin UI. #2202
* [BUGFIX] Ruler: fixed typo in error message when ruler failed to decode a rule group. #2151
* [BUGFIX] Active series custom tracker configuration is now displayed properly on `/runtime_config` page. #2065
* [BUGFIX] Query-frontend: `vector` and `time` functions were sharded, which made expressions like `vector(1) > 0 and vector(1)` fail. #2355

### Mixin

* [CHANGE] Split `mimir_queries` rules group into `mimir_queries` and `mimir_ingester_queries` to keep number of rules per group within the default per-tenant limit. #1885
* [CHANGE] Dashboards: Expose full image tag in "Mimir / Rollout progress" dashboard's "Pod per version panel." #1932
* [CHANGE] Dashboards: Disabled gateway panels by default, because most users don't have a gateway exposing the metrics expected by Mimir dashboards. You can re-enable it setting `gateway_enabled: true` in the mixin config and recompiling the mixin running `make build-mixin`. #1955
* [CHANGE] Alerts: adapt `MimirFrontendQueriesStuck` and `MimirSchedulerQueriesStuck` to consider ruler query path components. #1949
* [CHANGE] Alerts: Change `MimirRulerTooManyFailedQueries` severity to `critical`. #2165
* [ENHANCEMENT] Dashboards: Add config option `datasource_regex` to customise the regular expression used to select valid datasources for Mimir dashboards. #1802
* [ENHANCEMENT] Dashboards: Added "Mimir / Remote ruler reads" and "Mimir / Remote ruler reads resources" dashboards. #1911 #1937
* [ENHANCEMENT] Dashboards: Make networking panels work for pods created by the mimir-distributed helm chart. #1927
* [ENHANCEMENT] Alerts: Add `MimirStoreGatewayNoSyncedTenants` alert that fires when there is a store-gateway owning no tenants. #1882
* [ENHANCEMENT] Rules: Make `recording_rules_range_interval` configurable for cases where Mimir metrics are scraped less often that every 30 seconds. #2118
* [ENHANCEMENT] Added minimum Grafana version to mixin dashboards. #1943
* [BUGFIX] Fix `container_memory_usage_bytes:sum` recording rule. #1865
* [BUGFIX] Fix `MimirGossipMembersMismatch` alerts if Mimir alertmanager is activated. #1870
* [BUGFIX] Fix `MimirRulerMissedEvaluations` to show % of missed alerts as a value between 0 and 100 instead of 0 and 1. #1895
* [BUGFIX] Fix `MimirCompactorHasNotUploadedBlocks` alert false positive when Mimir is deployed in monolithic mode. #1902
* [BUGFIX] Fix `MimirGossipMembersMismatch` to make it less sensitive during rollouts and fire one alert per installation, not per job. #1926
* [BUGFIX] Do not trigger `MimirAllocatingTooMuchMemory` alerts if no container limits are supplied. #1905
* [BUGFIX] Dashboards: Remove empty "Chunks per query" panel from `Mimir / Queries` dashboard. #1928
* [BUGFIX] Dashboards: Use Grafana's `$__rate_interval` for rate queries in dashboards to support scrape intervals of >15s. #2011
* [BUGFIX] Alerts: Make each version of `MimirCompactorHasNotUploadedBlocks` distinct to avoid rule evaluation failures due to duplicate series being generated. #2197
* [BUGFIX] Fix `MimirGossipMembersMismatch` alert when using remote ruler evaluation. #2159

### Jsonnet

* [CHANGE] Remove use of `-querier.query-store-after`, `-querier.shuffle-sharding-ingesters-lookback-period`, `-blocks-storage.bucket-store.ignore-blocks-within`, and `-blocks-storage.tsdb.close-idle-tsdb-timeout` CLI flags since the values now match defaults. #1915 #1921
* [CHANGE] Change default value for `-blocks-storage.bucket-store.chunks-cache.memcached.timeout` to `450ms` to increase use of cached data. #2035
* [CHANGE] The `memberlist_ring_enabled` configuration now applies to Alertmanager. #2102 #2103 #2107
* [CHANGE] Default value for `memberlist_ring_enabled` is now true. It means that all hash rings use Memberlist as default KV store instead of Consul (previous default). #2161
* [CHANGE] Configure `-ingester.max-global-metadata-per-user` to correspond to 20% of the configured max number of series per tenant. #2250
* [CHANGE] Configure `-ingester.max-global-metadata-per-metric` to be 10. #2250
* [CHANGE] Change `_config.multi_zone_ingester_max_unavailable` to 25. #2251
* [FEATURE] Added querier autoscaling support. It requires [KEDA](https://keda.sh) installed in the Kubernetes cluster and query-scheduler enabled in the Mimir cluster. Querier autoscaler can be enabled and configure through the following options in the jsonnet config: #2013 #2023
  * `autoscaling_querier_enabled`: `true` to enable autoscaling.
  * `autoscaling_querier_min_replicas`: minimum number of querier replicas.
  * `autoscaling_querier_max_replicas`: maximum number of querier replicas.
  * `autoscaling_prometheus_url`: Prometheus base URL from which to scrape Mimir metrics (e.g. `http://prometheus.default:9090/prometheus`).
* [FEATURE] Jsonnet: Add support for ruler remote evaluation mode (`ruler_remote_evaluation_enabled`), which deploys and uses a dedicated query path for rule evaluation. This enables the benefits of the query-frontend for rule evaluation, such as query sharding. #2073
* [ENHANCEMENT] Added `compactor` service, that can be used to route requests directly to compactor (e.g. admin UI). #2063
* [ENHANCEMENT] Added a `consul_enabled` configuration option to provide the ability to disable consul. It is automatically set to false when `memberlist_ring_enabled` is true and `multikv_migration_enabled` (used for migration from Consul to memberlist) is not set. #2093 #2152
* [BUGFIX] Querier: Fix disabling shuffle sharding on the read path whilst keeping it enabled on write path. #2164

### Mimirtool

* [CHANGE] mimirtool rules: `--use-legacy-routes` now toggles between using `/prometheus/config/v1/rules` (default) and `/api/v1/rules` (legacy) endpoints. #2182
* [FEATURE] Added bearer token support for when Mimir is behind a gateway authenticating by bearer token. #2146
* [BUGFIX] mimirtool analyze: Fix dashboard JSON unmarshalling errors (#1840). #1973
* [BUGFIX] Make mimirtool build for Windows work again. #2273

### Mimir Continuous Test

* [ENHANCEMENT] Added the `-tests.smoke-test` flag to run the `mimir-continuous-test` suite once and immediately exit. #2047 #2094
* [ENHANCEMENT] Added the `-tests.write-protocol` flag to write using the `prometheus` remote write protocol or `otlp-http` in the `mimir-continuous-test` suite. #5719

### Documentation

* [ENHANCEMENT] Published Grafana Mimir runbooks as part of documentation. #1970
* [ENHANCEMENT] Improved ruler's "remote operational mode" documentation. #1906
* [ENHANCEMENT] Recommend fast disks for ingesters and store-gateways in production tips. #1903
* [ENHANCEMENT] Explain the runtime override of active series matchers. #1868
* [ENHANCEMENT] Clarify "Set rule group" API specification. #1869
* [ENHANCEMENT] Published Mimir jsonnet documentation. #2024
* [ENHANCEMENT] Documented required scrape interval for using alerting and recording rules from Mimir jsonnet. #2147
* [ENHANCEMENT] Runbooks: Mention memberlist as possible source of problems for various alerts. #2158
* [ENHANCEMENT] Added step-by-step article about migrating from Consul to Memberlist KV store using jsonnet without downtime. #2166
* [ENHANCEMENT] Documented `/memberlist` admin page. #2166
* [ENHANCEMENT] Documented how to configure Grafana Mimir's ruler with Jsonnet. #2127
* [ENHANCEMENT] Documented how to configure queriers’ autoscaling with Jsonnet. #2128
* [ENHANCEMENT] Updated mixin building instructions in "Installing Grafana Mimir dashboards and alerts" article. #2015 #2163
* [ENHANCEMENT] Fix location of "Monitoring Grafana Mimir" article in the documentation hierarchy. #2130
* [ENHANCEMENT] Runbook for `MimirRequestLatency` was expanded with more practical advice. #1967
* [BUGFIX] Fixed ruler configuration used in the getting started guide. #2052
* [BUGFIX] Fixed Mimir Alertmanager datasource in Grafana used by "Play with Grafana Mimir" tutorial. #2115
* [BUGFIX] Fixed typos in "Scaling out Grafana Mimir" article. #2170
* [BUGFIX] Added missing ring endpoint exposed by Ingesters. #1918

## 2.1.0

### Grafana Mimir

* [CHANGE] Compactor: No longer upload debug meta files to object storage. #1257
* [CHANGE] Default values have changed for the following settings: #1547
    - `-alertmanager.alertmanager-client.grpc-max-recv-msg-size` now defaults to 100 MiB (previously was not configurable and set to 16 MiB)
    - `-alertmanager.alertmanager-client.grpc-max-send-msg-size` now defaults to 100 MiB (previously was not configurable and set to 4 MiB)
    - `-alertmanager.max-recv-msg-size` now defaults to 100 MiB (previously was 16 MiB)
* [CHANGE] Ingester: Add `user` label to metrics `cortex_ingester_ingested_samples_total` and `cortex_ingester_ingested_samples_failures_total`. #1533
* [CHANGE] Ingester: Changed `-blocks-storage.tsdb.isolation-enabled` default from `true` to `false`. The config option has also been deprecated and will be removed in 2 minor version. #1655
* [CHANGE] Query-frontend: results cache keys are now versioned, this will cause cache to be re-filled when rolling out this version. #1631
* [CHANGE] Store-gateway: enabled attributes in-memory cache by default. New default configuration is `-blocks-storage.bucket-store.chunks-cache.attributes-in-memory-max-items=50000`. #1727
* [CHANGE] Compactor: Removed the metric `cortex_compactor_garbage_collected_blocks_total` since it duplicates `cortex_compactor_blocks_marked_for_deletion_total`. #1728
* [CHANGE] All: Logs that used the`org_id` label now use `user` label. #1634 #1758
* [CHANGE] Alertmanager: the following metrics are not exported for a given `user` and `integration` when the metric value is zero: #1783
  * `cortex_alertmanager_notifications_total`
  * `cortex_alertmanager_notifications_failed_total`
  * `cortex_alertmanager_notification_requests_total`
  * `cortex_alertmanager_notification_requests_failed_total`
  * `cortex_alertmanager_notification_rate_limited_total`
* [CHANGE] Removed the following metrics exposed by the Mimir hash rings: #1791
  * `cortex_member_ring_tokens_owned`
  * `cortex_member_ring_tokens_to_own`
  * `cortex_ring_tokens_owned`
  * `cortex_ring_member_ownership_percent`
* [CHANGE] Querier / Ruler: removed the following metrics tracking number of query requests send to each ingester. You can use `cortex_request_duration_seconds_count{route=~"/cortex.Ingester/(QueryStream|QueryExemplars)"}` instead. #1797
  * `cortex_distributor_ingester_queries_total`
  * `cortex_distributor_ingester_query_failures_total`
* [CHANGE] Distributor: removed the following metrics tracking the number of requests from a distributor to ingesters: #1799
  * `cortex_distributor_ingester_appends_total`
  * `cortex_distributor_ingester_append_failures_total`
* [CHANGE] Distributor / Ruler: deprecated `-distributor.extend-writes`. Now Mimir always behaves as if this setting was set to `false`, which we expect to be safe for every Mimir cluster setup. #1856
* [FEATURE] Querier: Added support for [streaming remote read](https://prometheus.io/blog/2019/10/10/remote-read-meets-streaming/). Should be noted that benefits of chunking the response are partial here, since in a typical `query-frontend` setup responses will be buffered until they've been completed. #1735
* [FEATURE] Ruler: Allow setting `evaluation_delay` for each rule group via rules group configuration file. #1474
* [FEATURE] Ruler: Added support for expression remote evaluation. #1536 #1818
  * The following CLI flags (and their respective YAML config options) have been added:
    * `-ruler.query-frontend.address`
    * `-ruler.query-frontend.grpc-client-config.grpc-max-recv-msg-size`
    * `-ruler.query-frontend.grpc-client-config.grpc-max-send-msg-size`
    * `-ruler.query-frontend.grpc-client-config.grpc-compression`
    * `-ruler.query-frontend.grpc-client-config.grpc-client-rate-limit`
    * `-ruler.query-frontend.grpc-client-config.grpc-client-rate-limit-burst`
    * `-ruler.query-frontend.grpc-client-config.backoff-on-ratelimits`
    * `-ruler.query-frontend.grpc-client-config.backoff-min-period`
    * `-ruler.query-frontend.grpc-client-config.backoff-max-period`
    * `-ruler.query-frontend.grpc-client-config.backoff-retries`
    * `-ruler.query-frontend.grpc-client-config.tls-enabled`
    * `-ruler.query-frontend.grpc-client-config.tls-ca-path`
    * `-ruler.query-frontend.grpc-client-config.tls-cert-path`
    * `-ruler.query-frontend.grpc-client-config.tls-key-path`
    * `-ruler.query-frontend.grpc-client-config.tls-server-name`
    * `-ruler.query-frontend.grpc-client-config.tls-insecure-skip-verify`
* [FEATURE] Distributor: Added the ability to forward specifics metrics to alternative remote_write API endpoints. #1052
* [FEATURE] Ingester: Active series custom trackers now supports runtime tenant-specific overrides. The configuration has been moved to limit config, the ingester config has been deprecated.  #1188
* [ENHANCEMENT] Alertmanager API: Concurrency limit for GET requests is now configurable using `-alertmanager.max-concurrent-get-requests-per-tenant`. #1547
* [ENHANCEMENT] Alertmanager: Added the ability to configure additional gRPC client settings for the Alertmanager distributor #1547
  - `-alertmanager.alertmanager-client.backoff-max-period`
  - `-alertmanager.alertmanager-client.backoff-min-period`
  - `-alertmanager.alertmanager-client.backoff-on-ratelimits`
  - `-alertmanager.alertmanager-client.backoff-retries`
  - `-alertmanager.alertmanager-client.grpc-client-rate-limit`
  - `-alertmanager.alertmanager-client.grpc-client-rate-limit-burst`
  - `-alertmanager.alertmanager-client.grpc-compression`
  - `-alertmanager.alertmanager-client.grpc-max-recv-msg-size`
  - `-alertmanager.alertmanager-client.grpc-max-send-msg-size`
* [ENHANCEMENT] Ruler: Add more detailed query information to ruler query stats logging. #1411
* [ENHANCEMENT] Admin: Admin API now has some styling. #1482 #1549 #1821 #1824
* [ENHANCEMENT] Alertmanager: added `insight=true` field to alertmanager dispatch logs. #1379
* [ENHANCEMENT] Store-gateway: Add the experimental ability to run index header operations in a dedicated thread pool. This feature can be configured using `-blocks-storage.bucket-store.index-header-thread-pool-size` and is disabled by default. #1660
* [ENHANCEMENT] Store-gateway: don't drop all blocks if instance finds itself as unhealthy or missing in the ring. #1806 #1823
* [ENHANCEMENT] Querier: wait until inflight queries are completed when shutting down queriers. #1756 #1767
* [BUGFIX] Query-frontend: do not shard queries with a subquery unless the subquery is inside a shardable aggregation function call. #1542
* [BUGFIX] Query-frontend: added `component=query-frontend` label to results cache memcached metrics to fix a panic when Mimir is running in single binary mode and results cache is enabled. #1704
* [BUGFIX] Mimir: services' status content-type is now correctly set to `text/html`. #1575
* [BUGFIX] Multikv: Fix panic when using using runtime config to set primary KV store used by `multi` KV. #1587
* [BUGFIX] Multikv: Fix watching for runtime config changes in `multi` KV store in ruler and querier. #1665
* [BUGFIX] Memcached: allow to use CNAME DNS records for the memcached backend addresses. #1654
* [BUGFIX] Querier: fixed temporary partial query results when shuffle sharding is enabled and hash ring backend storage is flushed / reset. #1829
* [BUGFIX] Alertmanager: prevent more file traversal cases related to template names. #1833
* [BUGFUX] Alertmanager: Allow usage with `-alertmanager-storage.backend=local`. Note that when using this storage type, the Alertmanager is not able persist state remotely, so it not recommended for production use. #1836
* [BUGFIX] Alertmanager: Do not validate alertmanager configuration if it's not running. #1835

### Mixin

* [CHANGE] Dashboards: Remove per-user series legends from Tenants dashboard. #1605
* [CHANGE] Dashboards: Show in-memory series and the per-user series limit on Tenants dashboard. #1613
* [CHANGE] Dashboards: Slow-queries dashboard now uses `user` label from logs instead of `org_id`. #1634
* [CHANGE] Dashboards: changed all Grafana dashboards UIDs to not conflict with Cortex ones, to let people install both while migrating from Cortex to Mimir: #1801 #1808
  * Alertmanager from `a76bee5913c97c918d9e56a3cc88cc28` to `b0d38d318bbddd80476246d4930f9e55`
  * Alertmanager Resources from `68b66aed90ccab448009089544a8d6c6` to `a6883fb22799ac74479c7db872451092`
  * Compactor from `9c408e1d55681ecb8a22c9fab46875cc` to `1b3443aea86db629e6efdb7d05c53823`
  * Compactor Resources from `df9added6f1f4332f95848cca48ebd99` to `09a5c49e9cdb2f2b24c6d184574a07fd`
  * Config from `61bb048ced9817b2d3e07677fb1c6290` to `5d9d0b4724c0f80d68467088ec61e003`
  * Object Store from `d5a3a4489d57c733b5677fb55370a723` to `e1324ee2a434f4158c00a9ee279d3292`
  * Overrides from `b5c95fee2e5e7c4b5930826ff6e89a12` to `1e2c358600ac53f09faea133f811b5bb`
  * Queries from `d9931b1054053c8b972d320774bb8f1d` to `b3abe8d5c040395cc36615cb4334c92d`
  * Reads from `8d6ba60eccc4b6eedfa329b24b1bd339` to `e327503188913dc38ad571c647eef643`
  * Reads Networking from `c0464f0d8bd026f776c9006b05910000` to `54b2a0a4748b3bd1aefa92ce5559a1c2`
  * Reads Resources from `2fd2cda9eea8d8af9fbc0a5960425120` to `cc86fd5aa9301c6528986572ad974db9`
  * Rollout Progress from `7544a3a62b1be6ffd919fc990ab8ba8f` to `7f0b5567d543a1698e695b530eb7f5de`
  * Ruler from `44d12bcb1f95661c6ab6bc946dfc3473` to `631e15d5d85afb2ca8e35d62984eeaa0`
  * Scaling from `88c041017b96856c9176e07cf557bdcf` to `64bbad83507b7289b514725658e10352`
  * Slow queries from `e6f3091e29d2636e3b8393447e925668` to `6089e1ce1e678788f46312a0a1e647e6`
  * Tenants from `35fa247ce651ba189debf33d7ae41611` to `35fa247ce651ba189debf33d7ae41611`
  * Top Tenants from `bc6e12d4fe540e4a1785b9d3ca0ffdd9` to `bc6e12d4fe540e4a1785b9d3ca0ffdd9`
  * Writes from `0156f6d15aa234d452a33a4f13c838e3` to `8280707b8f16e7b87b840fc1cc92d4c5`
  * Writes Networking from `681cd62b680b7154811fe73af55dcfd4` to `978c1cb452585c96697a238eaac7fe2d`
  * Writes Resources from `c0464f0d8bd026f776c9006b0591bb0b` to `bc9160e50b52e89e0e49c840fea3d379`
* [FEATURE] Alerts: added the following alerts on `mimir-continuous-test` tool: #1676
  - `MimirContinuousTestNotRunningOnWrites`
  - `MimirContinuousTestNotRunningOnReads`
  - `MimirContinuousTestFailed`
* [ENHANCEMENT] Added `per_cluster_label` support to allow to change the label name used to differentiate between Kubernetes clusters. #1651
* [ENHANCEMENT] Dashboards: Show QPS and latency of the Alertmanager Distributor. #1696
* [ENHANCEMENT] Playbooks: Add Alertmanager suggestions for `MimirRequestErrors` and `MimirRequestLatency` #1702
* [ENHANCEMENT] Dashboards: Allow custom datasources. #1749
* [ENHANCEMENT] Dashboards: Add config option `gateway_enabled` (defaults to `true`) to disable gateway panels from dashboards. #1761
* [ENHANCEMENT] Dashboards: Extend Top tenants dashboard with queries for tenants with highest sample rate, discard rate, and discard rate growth. #1842
* [ENHANCEMENT] Dashboards: Show ingestion rate limit and rule group limit on Tenants dashboard. #1845
* [ENHANCEMENT] Dashboards: Add "last successful run" panel to compactor dashboard. #1628
* [BUGFIX] Dashboards: Fix "Failed evaluation rate" panel on Tenants dashboard. #1629
* [BUGFIX] Honor the configured `per_instance_label` in all dashboards and alerts. #1697

### Jsonnet

* [FEATURE] Added support for `mimir-continuous-test`. To deploy `mimir-continuous-test` you can use the following configuration: #1675 #1850
  ```jsonnet
  _config+: {
    continuous_test_enabled: true,
    continuous_test_tenant_id: 'type-tenant-id',
    continuous_test_write_endpoint: 'http://type-write-path-hostname',
    continuous_test_read_endpoint: 'http://type-read-path-hostname/prometheus',
  },
  ```
* [ENHANCEMENT] Ingester anti-affinity can now be disabled by using `ingester_allow_multiple_replicas_on_same_node` configuration key. #1581
* [ENHANCEMENT] Added `node_selector` configuration option to select Kubernetes nodes where Mimir should run. #1596
* [ENHANCEMENT] Alertmanager: Added a `PodDisruptionBudget` of `withMaxUnavailable = 1`, to ensure we maintain quorum during rollouts. #1683
* [ENHANCEMENT] Store-gateway anti-affinity can now be enabled/disabled using `store_gateway_allow_multiple_replicas_on_same_node` configuration key. #1730
* [ENHANCEMENT] Added `store_gateway_zone_a_args`, `store_gateway_zone_b_args` and `store_gateway_zone_c_args` configuration options. #1807
* [BUGFIX] Pass primary and secondary multikv stores via CLI flags. Introduced new `multikv_switch_primary_secondary` config option to flip primary and secondary in runtime config.

### Mimirtool

* [BUGFIX] `config convert`: Retain Cortex defaults for `blocks_storage.backend`, `ruler_storage.backend`, `alertmanager_storage.backend`, `auth.type`, `activity_tracker.filepath`, `alertmanager.data_dir`, `blocks_storage.filesystem.dir`, `compactor.data_dir`, `ruler.rule_path`, `ruler_storage.filesystem.dir`, and `graphite.querier.schemas.backend`. #1626 #1762

### Tools

* [FEATURE] Added a `markblocks` tool that creates `no-compact` and `delete` marks for the blocks. #1551
* [FEATURE] Added `mimir-continuous-test` tool to continuously run smoke tests on live Mimir clusters. #1535 #1540 #1653 #1603 #1630 #1691 #1675 #1676 #1692 #1706 #1709 #1775 #1777 #1778 #1795
* [FEATURE] Added `mimir-rules-action` GitHub action, located at `operations/mimir-rules-action/`, used to lint, prepare, verify, diff, and sync rules to a Mimir cluster. #1723

## 2.0.0

### Grafana Mimir

_Changes since Cortex 1.10.0._

* [CHANGE] Remove chunks storage engine. #86 #119 #510 #545 #743 #744 #748 #753 #755 #757 #758 #759 #760 #762 #764 #789 #812 #813
  * The following CLI flags (and their respective YAML config options) have been removed:
    * `-store.engine`
    * `-schema-config-file`
    * `-ingester.checkpoint-duration`
    * `-ingester.checkpoint-enabled`
    * `-ingester.chunk-encoding`
    * `-ingester.chunk-age-jitter`
    * `-ingester.concurrent-flushes`
    * `-ingester.flush-on-shutdown-with-wal-enabled`
    * `-ingester.flush-op-timeout`
    * `-ingester.flush-period`
    * `-ingester.max-chunk-age`
    * `-ingester.max-chunk-idle`
    * `-ingester.max-series-per-query` (and `max_series_per_query` from runtime config)
    * `-ingester.max-stale-chunk-idle`
    * `-ingester.max-transfer-retries`
    * `-ingester.min-chunk-length`
    * `-ingester.recover-from-wal`
    * `-ingester.retain-period`
    * `-ingester.spread-flushes`
    * `-ingester.wal-dir`
    * `-ingester.wal-enabled`
    * `-querier.query-parallelism`
    * `-querier.second-store-engine`
    * `-querier.use-second-store-before-time`
    * `-flusher.wal-dir`
    * `-flusher.concurrent-flushes`
    * `-flusher.flush-op-timeout`
    * All `-table-manager.*` flags
    * All `-deletes.*` flags
    * All `-purger.*` flags
    * All `-metrics.*` flags
    * All `-dynamodb.*` flags
    * All `-s3.*` flags
    * All `-azure.*` flags
    * All `-bigtable.*` flags
    * All `-gcs.*` flags
    * All `-cassandra.*` flags
    * All `-boltdb.*` flags
    * All `-local.*` flags
    * All `-swift.*` flags
    * All `-store.*` flags except `-store.engine`, `-store.max-query-length`, `-store.max-labels-query-length`
    * All `-grpc-store.*` flags
  * The following API endpoints have been removed:
    * `/api/v1/chunks` and `/chunks`
  * The following metrics have been removed:
    * `cortex_ingester_flush_queue_length`
    * `cortex_ingester_queried_chunks`
    * `cortex_ingester_chunks_created_total`
    * `cortex_ingester_wal_replay_duration_seconds`
    * `cortex_ingester_wal_corruptions_total`
    * `cortex_ingester_sent_chunks`
    * `cortex_ingester_received_chunks`
    * `cortex_ingester_flush_series_in_progress`
    * `cortex_ingester_chunk_utilization`
    * `cortex_ingester_chunk_length`
    * `cortex_ingester_chunk_size_bytes`
    * `cortex_ingester_chunk_age_seconds`
    * `cortex_ingester_memory_chunks`
    * `cortex_ingester_flushing_enqueued_series_total`
    * `cortex_ingester_flushing_dequeued_series_total`
    * `cortex_ingester_dropped_chunks_total`
    * `cortex_oldest_unflushed_chunk_timestamp_seconds`
    * `prometheus_local_storage_chunk_ops_total`
    * `prometheus_local_storage_chunkdesc_ops_total`
    * `prometheus_local_storage_memory_chunkdescs`
* [CHANGE] Changed default storage backends from `s3` to `filesystem` #833
  This effects the following flags:
  * `-blocks-storage.backend` now defaults to `filesystem`
  * `-blocks-storage.filesystem.dir` now defaults to `blocks`
  * `-alertmanager-storage.backend` now defaults to `filesystem`
  * `-alertmanager-storage.filesystem.dir` now defaults to `alertmanager`
  * `-ruler-storage.backend` now defaults to `filesystem`
  * `-ruler-storage.filesystem.dir` now defaults to `ruler`
* [CHANGE] Renamed metric `cortex_experimental_features_in_use_total` as `cortex_experimental_features_used_total` and added `feature` label. #32 #658
* [CHANGE] Removed `log_messages_total` metric. #32
* [CHANGE] Some files and directories created by Mimir components on local disk now have stricter permissions, and are only readable by owner, but not group or others. #58
* [CHANGE] Memcached client DNS resolution switched from golang built-in to [`miekg/dns`](https://github.com/miekg/dns). #142
* [CHANGE] The metric `cortex_deprecated_flags_inuse_total` has been renamed to `deprecated_flags_inuse_total` as part of using grafana/dskit functionality. #185
* [CHANGE] API: The `-api.response-compression-enabled` flag has been removed, and GZIP response compression is always enabled except on `/api/v1/push` and `/push` endpoints. #880
* [CHANGE] Update Go version to 1.17.3. #480
* [CHANGE] The `status_code` label on gRPC client metrics has changed from '200' and '500' to '2xx', '5xx', '4xx', 'cancel' or 'error'. #537
* [CHANGE] Removed the deprecated `-<prefix>.fifocache.size` flag. #618
* [CHANGE] Enable index header lazy loading by default. #693
  * `-blocks-storage.bucket-store.index-header-lazy-loading-enabled` default from `false` to `true`
  * `-blocks-storage.bucket-store.index-header-lazy-loading-idle-timeout` default from `20m` to `1h`
* [CHANGE] Shuffle-sharding:
  * `-distributor.sharding-strategy` option has been removed, and shuffle sharding is enabled by default. Default shard size is set to 0, which disables shuffle sharding for the tenant (all ingesters will receive tenants's samples). #888
  * `-ruler.sharding-strategy` option has been removed from ruler. Ruler now uses shuffle-sharding by default, but respects `ruler_tenant_shard_size`, which defaults to 0 (ie. use all rulers for tenant). #889
  * `-store-gateway.sharding-strategy` option has been removed store-gateways. Store-gateway now uses shuffle-sharding by default, but respects `store_gateway_tenant_shard_size` for tenant, and this value defaults to 0. #891
* [CHANGE] Server: `-server.http-listen-port` (yaml: `server.http_listen_port`) now defaults to `8080` (previously `80`). #871
* [CHANGE] Changed the default value of `-blocks-storage.bucket-store.ignore-deletion-marks-delay` from 6h to 1h. #892
* [CHANGE] Changed default settings for memcached clients: #959 #1000
  * The default value for the following config options has changed from `10000` to `25000`:
    * `-blocks-storage.bucket-store.chunks-cache.memcached.max-async-buffer-size`
    * `-blocks-storage.bucket-store.index-cache.memcached.max-async-buffer-size`
    * `-blocks-storage.bucket-store.metadata-cache.memcached.max-async-buffer-size`
    * `-query-frontend.results-cache.memcached.max-async-buffer-size`
  * The default value for the following config options has changed from `0` (unlimited) to `100`:
    * `-blocks-storage.bucket-store.chunks-cache.memcached.max-get-multi-batch-size`
    * `-blocks-storage.bucket-store.index-cache.memcached.max-get-multi-batch-size`
    * `-blocks-storage.bucket-store.metadata-cache.memcached.max-get-multi-batch-size`
    * `-query-frontend.results-cache.memcached.max-get-multi-batch-size`
  * The default value for the following config options has changed from `16` to `100`:
    * `-blocks-storage.bucket-store.chunks-cache.memcached.max-idle-connections`
    * `-blocks-storage.bucket-store.index-cache.memcached.max-idle-connections`
    * `-blocks-storage.bucket-store.metadata-cache.memcached.max-idle-connections`
    * `-query-frontend.results-cache.memcached.max-idle-connections`
  * The default value for the following config options has changed from `100ms` to `200ms`:
    * `-blocks-storage.bucket-store.metadata-cache.memcached.timeout`
    * `-blocks-storage.bucket-store.index-cache.memcached.timeout`
    * `-blocks-storage.bucket-store.chunks-cache.memcached.timeout`
    * `-query-frontend.results-cache.memcached.timeout`
* [CHANGE] Changed the default value of `-blocks-storage.bucket-store.bucket-index.enabled` to `true`. The default configuration must now run the compactor in order to write the bucket index or else queries to long term storage will fail. #924
* [CHANGE] Option `-auth.enabled` has been renamed to `-auth.multitenancy-enabled`. #1130
* [CHANGE] Default tenant ID used with disabled auth (`-auth.multitenancy-enabled=false`) has changed from `fake` to `anonymous`. This tenant ID can now be changed with `-auth.no-auth-tenant` option. #1063
* [CHANGE] The default values for the following local directories have changed: #1072
  * `-alertmanager.storage.path` default value changed to `./data-alertmanager/`
  * `-compactor.data-dir` default value changed to `./data-compactor/`
  * `-ruler.rule-path` default value changed to `./data-ruler/`
* [CHANGE] The default value for gRPC max send message size has been changed from 16MB to 100MB. This affects the following parameters: #1152
  * `-query-frontend.grpc-client-config.grpc-max-send-msg-size`
  * `-ingester.client.grpc-max-send-msg-size`
  * `-querier.frontend-client.grpc-max-send-msg-size`
  * `-query-scheduler.grpc-client-config.grpc-max-send-msg-size`
  * `-ruler.client.grpc-max-send-msg-size`
* [CHANGE] Remove `-http.prefix` flag (and `http_prefix` config file option). #763
* [CHANGE] Remove legacy endpoints. Please use their alternatives listed below. As part of the removal process we are
  introducing two new sets of endpoints for the ruler configuration API: `<prometheus-http-prefix>/rules` and
  `<prometheus-http-prefix>/config/v1/rules/**`. We are also deprecating `<prometheus-http-prefix>/rules` and `/api/v1/rules`;
  and will remove them in Mimir 2.2.0. #763 #1222
  * Query endpoints

    | Legacy                                                  | Alternative                                                |
    | ------------------------------------------------------- | ---------------------------------------------------------- |
    | `/<legacy-http-prefix>/api/v1/query`                    | `<prometheus-http-prefix>/api/v1/query`                    |
    | `/<legacy-http-prefix>/api/v1/query_range`              | `<prometheus-http-prefix>/api/v1/query_range`              |
    | `/<legacy-http-prefix>/api/v1/query_exemplars`          | `<prometheus-http-prefix>/api/v1/query_exemplars`          |
    | `/<legacy-http-prefix>/api/v1/series`                   | `<prometheus-http-prefix>/api/v1/series`                   |
    | `/<legacy-http-prefix>/api/v1/labels`                   | `<prometheus-http-prefix>/api/v1/labels`                   |
    | `/<legacy-http-prefix>/api/v1/label/{name}/values`      | `<prometheus-http-prefix>/api/v1/label/{name}/values`      |
    | `/<legacy-http-prefix>/api/v1/metadata`                 | `<prometheus-http-prefix>/api/v1/metadata`                 |
    | `/<legacy-http-prefix>/api/v1/read`                     | `<prometheus-http-prefix>/api/v1/read`                     |
    | `/<legacy-http-prefix>/api/v1/cardinality/label_names`  | `<prometheus-http-prefix>/api/v1/cardinality/label_names`  |
    | `/<legacy-http-prefix>/api/v1/cardinality/label_values` | `<prometheus-http-prefix>/api/v1/cardinality/label_values` |
    | `/api/prom/user_stats`                                  | `/api/v1/user_stats`                                       |

  * Distributor endpoints

    | Legacy endpoint               | Alternative                   |
    | ----------------------------- | ----------------------------- |
    | `/<legacy-http-prefix>/push`  | `/api/v1/push`                |
    | `/all_user_stats`             | `/distributor/all_user_stats` |
    | `/ha-tracker`                 | `/distributor/ha_tracker`     |

  * Ingester endpoints

    | Legacy          | Alternative           |
    | --------------- | --------------------- |
    | `/ring`         | `/ingester/ring`      |
    | `/shutdown`     | `/ingester/shutdown`  |
    | `/flush`        | `/ingester/flush`     |
    | `/push`         | `/ingester/push`      |

  * Ruler endpoints

    | Legacy                                                | Alternative                                         | Alternative #2 (not available before Mimir 2.0.0)                    |
    | ----------------------------------------------------- | --------------------------------------------------- | ------------------------------------------------------------------- |
    | `/<legacy-http-prefix>/api/v1/rules`                  | `<prometheus-http-prefix>/api/v1/rules`             |                                                                     |
    | `/<legacy-http-prefix>/api/v1/alerts`                 | `<prometheus-http-prefix>/api/v1/alerts`            |                                                                     |
    | `/<legacy-http-prefix>/rules`                         | `/api/v1/rules` (see below)                         |  `<prometheus-http-prefix>/config/v1/rules`                         |
    | `/<legacy-http-prefix>/rules/{namespace}`             | `/api/v1/rules/{namespace}` (see below)             |  `<prometheus-http-prefix>/config/v1/rules/{namespace}`             |
    | `/<legacy-http-prefix>/rules/{namespace}/{groupName}` | `/api/v1/rules/{namespace}/{groupName}` (see below) |  `<prometheus-http-prefix>/config/v1/rules/{namespace}/{groupName}` |
    | `/<legacy-http-prefix>/rules/{namespace}`             | `/api/v1/rules/{namespace}` (see below)             |  `<prometheus-http-prefix>/config/v1/rules/{namespace}`             |
    | `/<legacy-http-prefix>/rules/{namespace}/{groupName}` | `/api/v1/rules/{namespace}/{groupName}` (see below) |  `<prometheus-http-prefix>/config/v1/rules/{namespace}/{groupName}` |
    | `/<legacy-http-prefix>/rules/{namespace}`             | `/api/v1/rules/{namespace}` (see below)             |  `<prometheus-http-prefix>/config/v1/rules/{namespace}`             |
    | `/ruler_ring`                                         | `/ruler/ring`                                       |                                                                     |

    > __Note:__ The `/api/v1/rules/**` endpoints are considered deprecated with Mimir 2.0.0 and will be removed
    in Mimir 2.2.0. After upgrading to 2.0.0 we recommend switching uses to the equivalent
    `/<prometheus-http-prefix>/config/v1/**` endpoints that Mimir 2.0.0 introduces.

  * Alertmanager endpoints

    | Legacy                      | Alternative                        |
    | --------------------------- | ---------------------------------- |
    | `/<legacy-http-prefix>`     | `/alertmanager`                    |
    | `/status`                   | `/multitenant_alertmanager/status` |

* [CHANGE] Ingester: changed `-ingester.stream-chunks-when-using-blocks` default value from `false` to `true`. #717
* [CHANGE] Ingester: default `-ingester.ring.min-ready-duration` reduced from 1m to 15s. #126
* [CHANGE] Ingester: `-ingester.ring.min-ready-duration` now start counting the delay after the ring's health checks have passed instead of when the ring client was started. #126
* [CHANGE] Ingester: allow experimental ingester max-exemplars setting to be changed dynamically #144
  * CLI flag `-blocks-storage.tsdb.max-exemplars` is renamed to `-ingester.max-global-exemplars-per-user`.
  * YAML `max_exemplars` is moved from `tsdb` to `overrides` and renamed to `max_global_exemplars_per_user`.
* [CHANGE] Ingester: active series metrics `cortex_ingester_active_series` and `cortex_ingester_active_series_custom_tracker` are now removed when their value is zero. #672 #690
* [CHANGE] Ingester: changed default value of `-blocks-storage.tsdb.retention-period` from `6h` to `24h`. #966
* [CHANGE] Ingester: changed default value of `-blocks-storage.tsdb.close-idle-tsdb-timeout` from `0` to `13h`. #967
* [CHANGE] Ingester: changed default value of `-ingester.ring.final-sleep` from `30s` to `0s`. #981
* [CHANGE] Ingester: the following low level settings have been removed: #1153
  * `-ingester-client.expected-labels`
  * `-ingester-client.expected-samples-per-series`
  * `-ingester-client.expected-timeseries`
* [CHANGE] Ingester: following command line options related to ingester ring were renamed: #1155
  * `-consul.*` changed to `-ingester.ring.consul.*`
  * `-etcd.*` changed to `-ingester.ring.etcd.*`
  * `-multi.*` changed to `-ingester.ring.multi.*`
  * `-distributor.excluded-zones` changed to `-ingester.ring.excluded-zones`
  * `-distributor.replication-factor` changed to `-ingester.ring.replication-factor`
  * `-distributor.zone-awareness-enabled` changed to `-ingester.ring.zone-awareness-enabled`
  * `-ingester.availability-zone` changed to `-ingester.ring.instance-availability-zone`
  * `-ingester.final-sleep` changed to `-ingester.ring.final-sleep`
  * `-ingester.heartbeat-period` changed to `-ingester.ring.heartbeat-period`
  * `-ingester.join-after` changed to `-ingester.ring.join-after`
  * `-ingester.lifecycler.ID` changed to `-ingester.ring.instance-id`
  * `-ingester.lifecycler.addr` changed to `-ingester.ring.instance-addr`
  * `-ingester.lifecycler.interface` changed to `-ingester.ring.instance-interface-names`
  * `-ingester.lifecycler.port` changed to `-ingester.ring.instance-port`
  * `-ingester.min-ready-duration` changed to `-ingester.ring.min-ready-duration`
  * `-ingester.num-tokens` changed to `-ingester.ring.num-tokens`
  * `-ingester.observe-period` changed to `-ingester.ring.observe-period`
  * `-ingester.readiness-check-ring-health` changed to `-ingester.ring.readiness-check-ring-health`
  * `-ingester.tokens-file-path` changed to `-ingester.ring.tokens-file-path`
  * `-ingester.unregister-on-shutdown` changed to `-ingester.ring.unregister-on-shutdown`
  * `-ring.heartbeat-timeout` changed to `-ingester.ring.heartbeat-timeout`
  * `-ring.prefix` changed to `-ingester.ring.prefix`
  * `-ring.store` changed to `-ingester.ring.store`
* [CHANGE] Ingester: fields in YAML configuration for ingester ring have been changed: #1155
  * `ingester.lifecycler` changed to `ingester.ring`
  * Fields from `ingester.lifecycler.ring` moved to `ingester.ring`
  * `ingester.lifecycler.address` changed to `ingester.ring.instance_addr`
  * `ingester.lifecycler.id` changed to `ingester.ring.instance_id`
  * `ingester.lifecycler.port` changed to `ingester.ring.instance_port`
  * `ingester.lifecycler.availability_zone` changed to `ingester.ring.instance_availability_zone`
  * `ingester.lifecycler.interface_names` changed to `ingester.ring.instance_interface_names`
* [CHANGE] Distributor: removed the `-distributor.shard-by-all-labels` configuration option. It is now assumed to be true. #698
* [CHANGE] Distributor: change default value of `-distributor.instance-limits.max-inflight-push-requests` to `2000`. #964
* [CHANGE] Distributor: change default value of `-distributor.remote-timeout` from `2s` to `20s`. #970
* [CHANGE] Distributor: removed the `-distributor.extra-query-delay` flag (and its respective YAML config option). #1048
* [CHANGE] Query-frontend: Enable query stats by default, they can still be disabled with `-query-frontend.query-stats-enabled=false`. #83
* [CHANGE] Query-frontend: the `cortex_frontend_mapped_asts_total` metric has been renamed to `cortex_frontend_query_sharding_rewrites_attempted_total`. #150
* [CHANGE] Query-frontend: added `sharded` label to `cortex_query_seconds_total` metric. #235
* [CHANGE] Query-frontend: changed the flag name for controlling query sharding total shards from `-querier.total-shards` to `-query-frontend.query-sharding-total-shards`. #230
* [CHANGE] Query-frontend: flag `-querier.parallelise-shardable-queries` has been renamed to `-query-frontend.parallelize-shardable-queries` #284
* [CHANGE] Query-frontend: removed the deprecated (and unused) `-frontend.cache-split-interval`. Use `-query-frontend.split-queries-by-interval` instead. #587
* [CHANGE] Query-frontend: range query response now omits the `data` field when it's empty (error case) like Prometheus does, previously it was `"data":{"resultType":"","result":null}`. #629
* [CHANGE] Query-frontend: instant queries now honor the `-query-frontend.max-retries-per-request` flag. #630
* [CHANGE] Query-frontend: removed in-memory and Redis cache support. Reason is that these caching backends were just supported by query-frontend, while all other Mimir services only support memcached. #796
  * The following CLI flags (and their respective YAML config options) have been removed:
    * `-frontend.cache.enable-fifocache`
    * `-frontend.redis.*`
    * `-frontend.fifocache.*`
  * The following metrics have been removed:
    * `querier_cache_added_total`
    * `querier_cache_added_new_total`
    * `querier_cache_evicted_total`
    * `querier_cache_entries`
    * `querier_cache_gets_total`
    * `querier_cache_misses_total`
    * `querier_cache_stale_gets_total`
    * `querier_cache_memory_bytes`
    * `cortex_rediscache_request_duration_seconds`
* [CHANGE] Query-frontend: migrated memcached backend client to the same one used in other components (memcached config and metrics are now consistent across all Mimir services). #821
  * The following CLI flags (and their respective YAML config options) have been added:
    * `-query-frontend.results-cache.backend` (set it to `memcached` if `-query-frontend.cache-results=true`)
  * The following CLI flags (and their respective YAML config options) have been changed:
    * `-frontend.memcached.hostname` and `-frontend.memcached.service` have been removed: use `-query-frontend.results-cache.memcached.addresses` instead
  * The following CLI flags (and their respective YAML config options) have been renamed:
    * `-frontend.background.write-back-concurrency` renamed to `-query-frontend.results-cache.memcached.max-async-concurrency`
    * `-frontend.background.write-back-buffer` renamed to `-query-frontend.results-cache.memcached.max-async-buffer-size`
    * `-frontend.memcached.batchsize` renamed to `-query-frontend.results-cache.memcached.max-get-multi-batch-size`
    * `-frontend.memcached.parallelism` renamed to `-query-frontend.results-cache.memcached.max-get-multi-concurrency`
    * `-frontend.memcached.timeout` renamed to `-query-frontend.results-cache.memcached.timeout`
    * `-frontend.memcached.max-item-size` renamed to `-query-frontend.results-cache.memcached.max-item-size`
    * `-frontend.memcached.max-idle-conns` renamed to `-query-frontend.results-cache.memcached.max-idle-connections`
    * `-frontend.compression` renamed to `-query-frontend.results-cache.compression`
  * The following CLI flags (and their respective YAML config options) have been removed:
    * `-frontend.memcached.circuit-breaker-consecutive-failures`: feature removed
    * `-frontend.memcached.circuit-breaker-timeout`: feature removed
    * `-frontend.memcached.circuit-breaker-interval`: feature removed
    * `-frontend.memcached.update-interval`: new setting is hardcoded to 30s
    * `-frontend.memcached.consistent-hash`: new setting is always enabled
    * `-frontend.default-validity` and `-frontend.memcached.expiration`: new setting is hardcoded to 7 days
  * The following metrics have been changed:
    * `cortex_cache_dropped_background_writes_total{name}` changed to `thanos_memcached_operation_skipped_total{name, operation, reason}`
    * `cortex_cache_value_size_bytes{name, method}` changed to `thanos_memcached_operation_data_size_bytes{name}`
    * `cortex_cache_request_duration_seconds{name, method, status_code}` changed to `thanos_memcached_operation_duration_seconds{name, operation}`
    * `cortex_cache_fetched_keys{name}` changed to `thanos_cache_memcached_requests_total{name}`
    * `cortex_cache_hits{name}` changed to `thanos_cache_memcached_hits_total{name}`
    * `cortex_memcache_request_duration_seconds{name, method, status_code}` changed to `thanos_memcached_operation_duration_seconds{name, operation}`
    * `cortex_memcache_client_servers{name}` changed to `thanos_memcached_dns_provider_results{name, addr}`
    * `cortex_memcache_client_set_skip_total{name}` changed to `thanos_memcached_operation_skipped_total{name, operation, reason}`
    * `cortex_dns_lookups_total` changed to `thanos_memcached_dns_lookups_total`
    * For all metrics the value of the "name" label has changed from `frontend.memcached` to `frontend-cache`
  * The following metrics have been removed:
    * `cortex_cache_background_queue_length{name}`
* [CHANGE] Query-frontend: merged `query_range` into `frontend` in the YAML config (keeping the same keys) and renamed flags: #825
  * `-querier.max-retries-per-request` renamed to `-query-frontend.max-retries-per-request`
  * `-querier.split-queries-by-interval` renamed to `-query-frontend.split-queries-by-interval`
  * `-querier.align-querier-with-step` renamed to `-query-frontend.align-querier-with-step`
  * `-querier.cache-results` renamed to `-query-frontend.cache-results`
  * `-querier.parallelise-shardable-queries` renamed to `-query-frontend.parallelize-shardable-queries`
* [CHANGE] Query-frontend: the default value of `-query-frontend.split-queries-by-interval` has changed from `0` to `24h`. #1131
* [CHANGE] Query-frontend: `-frontend.` flags were renamed to `-query-frontend.`: #1167
* [CHANGE] Query-frontend / Query-scheduler: classified the `-query-frontend.querier-forget-delay` and `-query-scheduler.querier-forget-delay` flags (and their respective YAML config options) as experimental. #1208
* [CHANGE] Querier / ruler: Change `-querier.max-fetched-chunks-per-query` configuration to limit to maximum number of chunks that can be fetched in a single query. The number of chunks fetched by ingesters AND long-term storare combined should not exceed the value configured on `-querier.max-fetched-chunks-per-query`. [#4260](https://github.com/cortexproject/cortex/pull/4260)
* [CHANGE] Querier / ruler: Option `-querier.ingester-streaming` has been removed. Querier/ruler now always use streaming method to query ingesters. #204
* [CHANGE] Querier: always fetch labels from store and respect start/end times in request; the option `-querier.query-store-for-labels-enabled` has been removed and is now always on. #518 #1132
* [CHANGE] Querier / ruler: removed the `-store.query-chunk-limit` flag (and its respective YAML config option `max_chunks_per_query`). `-querier.max-fetched-chunks-per-query` (and its respective YAML config option `max_fetched_chunks_per_query`) should be used instead. #705
* [CHANGE] Querier/Ruler: `-querier.active-query-tracker-dir` option has been removed. Active query tracking is now done via Activity tracker configured by `-activity-tracker.filepath` and enabled by default. Limit for max number of concurrent queries (`-querier.max-concurrent`) is now respected even if activity tracking is not enabled. #661 #822
* [CHANGE] Querier/ruler/query-frontend: the experimental `-querier.at-modifier-enabled` CLI flag has been removed and the PromQL `@` modifier is always enabled. #941
* [CHANGE] Querier: removed `-querier.worker-match-max-concurrent` and `-querier.worker-parallelism` CLI flags (and their respective YAML config options). Mimir now behaves like if `-querier.worker-match-max-concurrent` is always enabled and you should configure the max concurrency per querier process using `-querier.max-concurrent` instead. #958
* [CHANGE] Querier: changed default value of `-querier.query-ingesters-within` from `0` to `13h`. #967
* [CHANGE] Querier: rename metric `cortex_query_fetched_chunks_bytes_total` to `cortex_query_fetched_chunk_bytes_total` to be consistent with the limit name. #476
* [CHANGE] Ruler: add two new metrics `cortex_ruler_list_rules_seconds` and `cortex_ruler_load_rule_groups_seconds` to the ruler. #906
* [CHANGE] Ruler: endpoints for listing configured rules now return HTTP status code 200 and an empty map when there are no rules instead of an HTTP 404 and plain text error message. The following endpoints are affected: #456
  * `<prometheus-http-prefix>/config/v1/rules`
  * `<prometheus-http-prefix>/config/v1/rules/{namespace}`
  * `<prometheus-http-prefix>/rules` (deprecated)
  * `<prometheus-http-prefix>/rules/{namespace}` (deprecated)
  * `/api/v1/rules` (deprecated)
  * `/api/v1/rules/{namespace}` (deprecated)
* [CHANGE] Ruler: removed `configdb` support from Ruler backend storages. #15 #38 #819
* [CHANGE] Ruler: removed the support for the deprecated storage configuration via `-ruler.storage.*` CLI flags (and their respective YAML config options). Use `-ruler-storage.*` instead. #628
* [CHANGE] Ruler: set new default limits for rule groups: `-ruler.max-rules-per-rule-group` to 20 (previously 0, disabled) and `-ruler.max-rule-groups-per-tenant` to 70 (previously 0, disabled). #847
* [CHANGE] Ruler: removed `-ruler.enable-sharding` option, and changed default value of `-ruler.ring.store` to `memberlist`. #943
* [CHANGE] Ruler: `-ruler.alertmanager-use-v2` has been removed. The ruler will always use the `v2` endpoints. #954 #1100
* [CHANGE] Ruler: `-experimental.ruler.enable-api` flag has been renamed to `-ruler.enable-api` and is now stable. The default value has also changed from `false` to `true`, so both ruler and alertmanager API are enabled by default. #913 #1065
* [CHANGE] Ruler: add support for [DNS service discovery format](./docs/sources/configuration/arguments.md#dns-service-discovery) for `-ruler.alertmanager-url`. `-ruler.alertmanager-discovery` flag has been removed. URLs following the prior SRV format, will be treated as a static target. To continue using service discovery for these URLs prepend `dnssrvnoa+` to them. #993
  * The following metrics for Alertmanager DNS service discovery are replaced:
    * `prometheus_sd_dns_lookups_total` replaced by `cortex_dns_lookups_total{component="ruler"}`
    * `prometheus_sd_dns_lookup_failures_total` replaced by `cortex_dns_failures_total{component="ruler"}`
* [CHANGE] Ruler: deprecate `/api/v1/rules/**` and `<prometheus-http-prefix/rules/**` configuration API endpoints in favour of `/<prometheus-http-prefix>/config/v1/rules/**`. Deprecated endpoints will be removed in Mimir 2.2.0. Main configuration API endpoints are now `/<prometheus-http-prefix>/config/api/v1/rules/**` introduced in Mimir 2.0.0. #1222
* [CHANGE] Store-gateway: index cache now includes tenant in cache keys, this invalidates previous cached entries. #607
* [CHANGE] Store-gateway: increased memcached index caching TTL from 1 day to 7 days. #718
* [CHANGE] Store-gateway: options `-store-gateway.sharding-enabled` and `-querier.store-gateway-addresses` were removed. Default value of `-store-gateway.sharding-ring.store` is now `memberlist` and default value for `-store-gateway.sharding-ring.wait-stability-min-duration` changed from `1m` to `0` (disabled). #976
* [CHANGE] Compactor: compactor will no longer try to compact blocks that are already marked for deletion. Previously compactor would consider blocks marked for deletion within `-compactor.deletion-delay / 2` period as eligible for compaction. [#4328](https://github.com/cortexproject/cortex/pull/4328)
* [CHANGE] Compactor: Removed support for block deletion marks migration. If you're upgrading from Cortex < 1.7.0 to Mimir, you should upgrade the compactor to Cortex >= 1.7.0 first, run it at least once and then upgrade to Mimir. #122
* [CHANGE] Compactor: removed the `cortex_compactor_group_vertical_compactions_total` metric. #278
* [CHANGE] Compactor: no longer waits for initial blocks cleanup to finish before starting compactions. #282
* [CHANGE] Compactor: removed overlapping sources detection. Overlapping sources may exist due to edge cases (timing issues) when horizontally sharding compactor, but are correctly handled by compactor. #494
* [CHANGE] Compactor: compactor now uses deletion marks from `<tenant>/markers` location in the bucket. Marker files are no longer fetched, only listed. #550
* [CHANGE] Compactor: Default value of `-compactor.block-sync-concurrency` has changed from 20 to 8. This flag is now only used to control number of goroutines for downloading and uploading blocks during compaction. #552
* [CHANGE] Compactor is now included in `all` target (single-binary). #866
* [CHANGE] Compactor: Removed `-compactor.sharding-enabled` option. Sharding in compactor is now always enabled. Default value of `-compactor.ring.store` has changed from `consul` to `memberlist`. Default value of `-compactor.ring.wait-stability-min-duration` is now 0, which disables the feature. #956
* [CHANGE] Alertmanager: removed `-alertmanager.configs.auto-webhook-root` #977
* [CHANGE] Alertmanager: removed `configdb` support from Alertmanager backend storages. #15 #38 #819
* [CHANGE] Alertmanager: Don't count user-not-found errors from replicas as failures in the `cortex_alertmanager_state_fetch_replica_state_failed_total` metric. #190
* [CHANGE] Alertmanager: Use distributor for non-API routes. #213
* [CHANGE] Alertmanager: removed `-alertmanager.storage.*` configuration options, with the exception of the CLI flags `-alertmanager.storage.path` and `-alertmanager.storage.retention`. Use `-alertmanager-storage.*` instead. #632
* [CHANGE] Alertmanager: set default value for `-alertmanager.web.external-url=http://localhost:8080/alertmanager` to match the default configuration. #808 #1067
* [CHANGE] Alertmanager: `-experimental.alertmanager.enable-api` flag has been renamed to `-alertmanager.enable-api` and is now stable. #913
* [CHANGE] Alertmanager: now always runs with sharding enabled; other modes of operation are removed. #1044 #1126
  * The following configuration options are removed:
    * `-alertmanager.sharding-enabled`
    * `-alertmanager.cluster.advertise-address`
    * `-alertmanager.cluster.gossip-interval`
    * `-alertmanager.cluster.listen-address`
    * `-alertmanager.cluster.peers`
    * `-alertmanager.cluster.push-pull-interval`
  * The following configuration options are renamed:
    * `-alertmanager.cluster.peer-timeout` to `-alertmanager.peer-timeout`
* [CHANGE] Alertmanager: the default value of `-alertmanager.sharding-ring.store` is now `memberlist`. #1171
* [CHANGE] Ring: changed default value of `-distributor.ring.store` (Distributor ring) and `-ring.store` (Ingester ring) to `memberlist`. #1046
* [CHANGE] Memberlist: the `memberlist_kv_store_value_bytes` metric has been removed due to values no longer being stored in-memory as encoded bytes. [#4345](https://github.com/cortexproject/cortex/pull/4345)
* [CHANGE] Memberlist: forward only changes, not entire original message. [#4419](https://github.com/cortexproject/cortex/pull/4419)
* [CHANGE] Memberlist: don't accept old tombstones as incoming change, and don't forward such messages to other gossip members. [#4420](https://github.com/cortexproject/cortex/pull/4420)
* [CHANGE] Memberlist: changed probe interval from `1s` to `5s` and probe timeout from `500ms` to `2s`. #563
* [CHANGE] Memberlist: the `name` label on metrics `cortex_dns_failures_total`, `cortex_dns_lookups_total` and `cortex_dns_provider_results` was renamed to `component`. #993
* [CHANGE] Limits: removed deprecated limits for rejecting old samples #799
  This removes the following flags:
  * `-validation.reject-old-samples`
  * `-validation.reject-old-samples.max-age`
* [CHANGE] Limits: removed local limit-related flags in favor of global limits. #725
  The distributor ring is now required, and can be configured via the `distributor.ring.*` flags.
  This removes the following flags:
  * `-distributor.ingestion-rate-strategy` -> will now always use the "global" strategy
  * `-ingester.max-series-per-user` -> set `-ingester.max-global-series-per-user` to `N` times the existing value of `-ingester.max-series-per-user` instead
  * `-ingester.max-series-per-metric` -> set `-ingester.max-global-series-per-metric`  to `N` times the existing value of `-ingester.max-series-per-metric` instead
  * `-ingester.max-metadata-per-user` -> set `-ingester.max-global-metadata-per-user` to `N` times the existing value of `-ingester.max-metadata-per-user` instead
  * `-ingester.max-metadata-per-metric` -> set `-ingester.max-global-metadata-per-metric` to `N` times the existing value of `-ingester.max-metadata-per-metric` instead
  * In the above notes, `N` refers to the number of ingester replicas
  Additionally, default values for the following flags have changed:
  * `-ingester.max-global-series-per-user` from `0` to `150000`
  * `-ingester.max-global-series-per-metric` from `0` to `20000`
  * `-distributor.ingestion-rate-limit` from `25000` to `10000`
  * `-distributor.ingestion-burst-size` from `50000` to `200000`
* [CHANGE] Limits: removed limit `enforce_metric_name`, now behave as if set to `true` always. #686
* [CHANGE] Limits: Option `-ingester.max-samples-per-query` and its YAML field `max_samples_per_query` have been removed. It required `-querier.ingester-streaming` option to be set to false, but since `-querier.ingester-streaming` is removed (always defaulting to true), the limit using it was removed as well. #204 #1132
* [CHANGE] Limits: Set the default max number of inflight ingester push requests (`-ingester.instance-limits.max-inflight-push-requests`) to 30000 in order to prevent clusters from being overwhelmed by request volume or temporary slow-downs. #259
* [CHANGE] Overrides exporter: renamed metric `cortex_overrides` to `cortex_limits_overrides`. #173 #407
* [FEATURE] The following features have been moved from experimental to stable: #913 #1002
  * Alertmanager config API
  * Alertmanager receiver firewall
  * Alertmanager sharding
  * Azure blob storage support
  * Blocks storage bucket index
  * Disable the ring health check in the readiness endpoint (`-ingester.readiness-check-ring-health=false`)
  * Distributor: do not extend writes on unhealthy ingesters
  * Do not unregister ingesters from ring on shutdown (`-ingester.unregister-on-shutdown=false`)
  * HA Tracker: cleanup of old replicas from KV Store
  * Instance limits in ingester and distributor
  * OpenStack Swift storage support
  * Query-frontend: query stats tracking
  * Query-scheduler
  * Querier: tenant federation
  * Ruler config API
  * S3 Server Side Encryption (SSE) using KMS
  * TLS configuration for gRPC, HTTP and etcd clients
  * Zone-aware replication
  * `/labels` API using matchers
  * The following querier limits:
    * `-querier.max-fetched-chunks-per-query`
    * `-querier.max-fetched-chunk-bytes-per-query`
    * `-querier.max-fetched-series-per-query`
  * The following alertmanager limits:
    * Notification rate (`-alertmanager.notification-rate-limit` and `-alertmanager.notification-rate-limit-per-integration`)
    * Dispatcher groups (`-alertmanager.max-dispatcher-aggregation-groups`)
    * User config size (`-alertmanager.max-config-size-bytes`)
    * Templates count in user config (`-alertmanager.max-templates-count`)
    * Max template size (`-alertmanager.max-template-size-bytes`)
* [FEATURE] The endpoints `/api/v1/status/buildinfo`, `<prometheus-http-prefix>/api/v1/status/buildinfo`, and `<alertmanager-http-prefix>/api/v1/status/buildinfo` have been added to display build information and enabled features. #1219 #1240
* [FEATURE] PromQL: added `present_over_time` support. #139
* [FEATURE] Added "Activity tracker" feature which can log ongoing activities from previous Mimir run in case of a crash. It is enabled by default and controlled by the `-activity-tracker.filepath` flag. It can be disabled by setting this path to an empty string. Currently, the Store-gateway, Ruler, Querier, Query-frontend and Ingester components use this feature to track queries. #631 #782 #822 #1121
* [FEATURE] Divide configuration parameters into categories "basic", "advanced", and "experimental". Only flags in the basic category are shown when invoking `-help`, whereas `-help-all` will include flags in all categories (basic, advanced, experimental). #840
* [FEATURE] Querier: Added support for tenant federation to exemplar endpoints. #927
* [FEATURE] Ingester: can expose metrics on active series matching custom trackers configured via `-ingester.active-series-custom-trackers` (or its respective YAML config option). When configured, active series for custom trackers are exposed by the `cortex_ingester_active_series_custom_tracker` metric. #42 #672
* [FEATURE] Ingester: Enable snapshotting of in-memory TSDB on disk during shutdown via `-blocks-storage.tsdb.memory-snapshot-on-shutdown` (experimental). #249
* [FEATURE] Ingester: Added `-blocks-storage.tsdb.isolation-enabled` flag, which allows disabling TSDB isolation feature. This is enabled by default (per TSDB default), but disabling can improve performance of write requests. #512
* [FEATURE] Ingester: Added `-blocks-storage.tsdb.head-chunks-write-queue-size` flag, which allows setting the size of the queue used by the TSDB before m-mapping chunks (experimental). #591
  * Added `cortex_ingester_tsdb_mmap_chunk_write_queue_operations_total` metric to track different operations of this queue.
* [FEATURE] Distributor: Added `-api.skip-label-name-validation-header-enabled` option to allow skipping label name validation on the HTTP write path based on `X-Mimir-SkipLabelNameValidation` header being `true` or not. #390
* [FEATURE] Query-frontend: Add `cortex_query_fetched_series_total` and `cortex_query_fetched_chunks_bytes_total` per-user counters to expose the number of series and bytes fetched as part of queries. These metrics can be enabled with the `-frontend.query-stats-enabled` flag (or its respective YAML config option `query_stats_enabled`). [#4343](https://github.com/cortexproject/cortex/pull/4343)
* [FEATURE] Query-frontend: Add `cortex_query_fetched_chunks_total` per-user counter to expose the number of chunks fetched as part of queries. This metric can be enabled with the `-query-frontend.query-stats-enabled` flag (or its respective YAML config option `query_stats_enabled`). #31
* [FEATURE] Query-frontend: Add query sharding for instant and range queries. You can enable querysharding by setting `-query-frontend.parallelize-shardable-queries` to `true`. The following additional config and exported metrics have been added. #79 #80 #100 #124 #140 #148 #150 #151 #153 #154 #155 #156 #157 #158 #159 #160 #163 #169 #172 #196 #205 #225 #226 #227 #228 #230 #235 #240 #239 #246 #244 #319 #330 #371 #385 #400 #458 #586 #630 #660 #707 #1542
  * New config options:
    * `-query-frontend.query-sharding-total-shards`: The amount of shards to use when doing parallelisation via query sharding.
    * `-query-frontend.query-sharding-max-sharded-queries`: The max number of sharded queries that can be run for a given received query. 0 to disable limit.
    * `-blocks-storage.bucket-store.series-hash-cache-max-size-bytes`: Max size - in bytes - of the in-memory series hash cache in the store-gateway.
    * `-blocks-storage.tsdb.series-hash-cache-max-size-bytes`: Max size - in bytes - of the in-memory series hash cache in the ingester.
  * New exported metrics:
    * `cortex_bucket_store_series_hash_cache_requests_total`
    * `cortex_bucket_store_series_hash_cache_hits_total`
    * `cortex_frontend_query_sharding_rewrites_succeeded_total`
    * `cortex_frontend_sharded_queries_per_query`
  * Renamed metrics:
    * `cortex_frontend_mapped_asts_total` to `cortex_frontend_query_sharding_rewrites_attempted_total`
  * Modified metrics:
    * added `sharded` label to `cortex_query_seconds_total`
  * When query sharding is enabled, the following querier config must be set on query-frontend too:
    * `-querier.max-concurrent`
    * `-querier.timeout`
    * `-querier.max-samples`
    * `-querier.at-modifier-enabled`
    * `-querier.default-evaluation-interval`
    * `-querier.active-query-tracker-dir`
    * `-querier.lookback-delta`
  * Sharding can be dynamically controlled per request using the `Sharding-Control: 64` header. (0 to disable)
  * Sharding can be dynamically controlled per tenant using the limit `query_sharding_total_shards`. (0 to disable)
  * Added `sharded_queries` count to the "query stats" log.
  * The number of shards is adjusted to be compatible with number of compactor shards that are used by a split-and-merge compactor. The querier can use this to avoid querying blocks that cannot have series in a given query shard.
* [FEATURE] Query-Frontend: Added `-query-frontend.cache-unaligned-requests` option to cache responses for requests that do not have step-aligned start and end times. This can improve speed of repeated queries, but can also pollute cache with results that are never reused. #432
* [FEATURE] Querier: Added label names cardinality endpoint `<prefix>/api/v1/cardinality/label_names` that is disabled by default. Can be enabled/disabled via the CLI flag `-querier.cardinality-analysis-enabled` or its respective YAML config option. Configurable on a per-tenant basis. #301 #377 #474
* [FEATURE] Querier: Added label values cardinality endpoint `<prefix>/api/v1/cardinality/label_values` that is disabled by default. Can be enabled/disabled via the CLI flag `-querier.cardinality-analysis-enabled` or its respective YAML config option, and configurable on a per-tenant basis. The maximum number of label names allowed to be queried in a single API call can be controlled via `-querier.label-values-max-cardinality-label-names-per-request`. #332 #395 #474
* [FEATURE] Querier: Added `-store.max-labels-query-length` to restrict the range of `/series`, label-names and label-values requests. #507
* [FEATURE] Ruler: Add new `-ruler.query-stats-enabled` which when enabled will report the `cortex_ruler_query_seconds_total` as a per-user metric that tracks the sum of the wall time of executing queries in the ruler in seconds. [#4317](https://github.com/cortexproject/cortex/pull/4317)
* [FEATURE] Ruler: Added federated rule groups. #533
  * Added `-ruler.tenant-federation.enabled` config flag.
  * Added support for `source_tenants` field on rule groups.
* [FEATURE] Store-gateway: Added `/store-gateway/tenants` and `/store-gateway/tenant/{tenant}/blocks` endpoints that provide functionality that was provided by `tools/listblocks`. #911 #973
* [FEATURE] Compactor: compactor now uses new algorithm that we call "split-and-merge". Previous compaction strategy was removed. With the `split-and-merge` compactor source blocks for a given tenant are grouped into `-compactor.split-groups` number of groups. Each group of blocks is then compacted separately, and is split into `-compactor.split-and-merge-shards` shards (configurable on a per-tenant basis). Compaction of each tenant shards can be horizontally scaled. Number of compactors that work on jobs for single tenant can be limited by using `-compactor.compactor-tenant-shard-size` parameter, or per-tenant `compactor_tenant_shard_size` override.  #275 #281 #282 #283 #288 #290 #303 #307 #317 #323 #324 #328 #353 #368 #479 #820
* [FEATURE] Compactor: Added `-compactor.max-compaction-time` to control how long can compaction for a single tenant take. If compactions for a tenant take longer, no new compactions are started in the same compaction cycle. Running compactions are not stopped however, and may take much longer. #523
* [FEATURE] Compactor: When compactor finds blocks with out-of-order chunks, it will mark them for no-compaction. Blocks marked for no-compaction are ignored in future compactions too. Added metric `cortex_compactor_blocks_marked_for_no_compaction_total` to track number of blocks marked for no-compaction. Added `CortexCompactorSkippedBlocksWithOutOfOrderChunks` alert based on new metric. Markers are only checked from `<tenant>/markers` location, but uploaded to the block directory too. #520 #535 #550
* [FEATURE] Compactor: multiple blocks are now downloaded and uploaded at once, which can shorten compaction process. #552
* [ENHANCEMENT] Exemplars are now emitted for all gRPC calls and many operations tracked by histograms. #180
* [ENHANCEMENT] New options `-server.http-listen-network` and `-server.grpc-listen-network` allow binding as 'tcp4' or 'tcp6'. #180
* [ENHANCEMENT] Query federation: improve performance in MergeQueryable by memoizing labels. #312
* [ENHANCEMENT] Add histogram metrics `cortex_distributor_sample_delay_seconds` and `cortex_ingester_tsdb_sample_out_of_order_delta_seconds` #488
* [ENHANCEMENT] Check internal directory access before starting up. #1217
* [ENHANCEMENT] Azure client: expose option to configure MSI URL and user-assigned identity. #584
* [ENHANCEMENT] Added a new metric `mimir_build_info` to coincide with `cortex_build_info`. The metric `cortex_build_info` has not been removed. #1022
* [ENHANCEMENT] Mimir runs a sanity check of storage config at startup and will fail to start if the sanity check doesn't pass. This is done to find potential config issues before starting up. #1180
* [ENHANCEMENT] Validate alertmanager and ruler storage configurations to ensure they don't use same bucket name and region values as those configured for the blocks storage. #1214
* [ENHANCEMENT] Ingester: added option `-ingester.readiness-check-ring-health` to disable the ring health check in the readiness endpoint. When disabled, the health checks are run against only the ingester itself instead of all ingesters in the ring. #48 #126
* [ENHANCEMENT] Ingester: reduce CPU and memory utilization if remote write requests contains a large amount of "out of bounds" samples. #413
* [ENHANCEMENT] Ingester: reduce CPU and memory utilization when querying chunks from ingesters. #430
* [ENHANCEMENT] Ingester: Expose ingester ring page on ingesters. #654
* [ENHANCEMENT] Distributor: added option `-distributor.excluded-zones` to exclude ingesters running in specific zones both on write and read path. #51
* [ENHANCEMENT] Distributor: add tags to tracing span for distributor push with user, cluster and replica. #210
* [ENHANCEMENT] Distributor: performance optimisations. #212 #217 #242
* [ENHANCEMENT] Distributor: reduce latency when HA-Tracking by doing KVStore updates in the background. #271
* [ENHANCEMENT] Distributor: make distributor inflight push requests count include background calls to ingester. #398
* [ENHANCEMENT] Distributor: silently drop exemplars more than 5 minutes older than samples in the same batch. #544
* [ENHANCEMENT] Distributor: reject exemplars with blank label names or values. The `cortex_discarded_exemplars_total` metric will use the `exemplar_labels_blank` reason in this case. #873
* [ENHANCEMENT] Query-frontend: added `cortex_query_frontend_workers_enqueued_requests_total` metric to track the number of requests enqueued in each query-scheduler. #384
* [ENHANCEMENT] Query-frontend: added `cortex_query_frontend_non_step_aligned_queries_total` to track the total number of range queries with start/end not aligned to step. #347 #357 #582
* [ENHANCEMENT] Query-scheduler: exported summary `cortex_query_scheduler_inflight_requests` tracking total number of inflight requests (both enqueued and processing) in percentile buckets. #675
* [ENHANCEMENT] Querier: can use the `LabelNames` call with matchers, if matchers are provided in the `/labels` API call, instead of using the more expensive `MetricsForLabelMatchers` call as before. #3 #1186
* [ENHANCEMENT] Querier / store-gateway: optimized regex matchers. #319 #334 #355
* [ENHANCEMENT] Querier: when fetching data for specific query-shard, we can ignore some blocks based on compactor-shard ID, since sharding of series by query sharding and compactor is the same. Added metrics: #438 #450
  * `cortex_querier_blocks_found_total`
  * `cortex_querier_blocks_queried_total`
  * `cortex_querier_blocks_with_compactor_shard_but_incompatible_query_shard_total`
* [ENHANCEMENT] Querier / ruler: reduce cpu usage, latency and peak memory consumption. #459 #463 #589
* [ENHANCEMENT] Querier: labels requests now obey `-querier.query-ingesters-within`, making them a little more efficient. #518
* [ENHANCEMENT] Querier: retry store-gateway in case of unexpected failure, instead of failing the query. #1003
* [ENHANCEMENT] Querier / ruler: reduce memory used by streaming queries, particularly in ruler. [#4341](https://github.com/cortexproject/cortex/pull/4341)
* [ENHANCEMENT] Ruler: Using shuffle sharding subring on GetRules API. [#4466](https://github.com/cortexproject/cortex/pull/4466)
* [ENHANCEMENT] Ruler: wait for ruler ring client to self-detect during startup. #990
* [ENHANCEMENT] Store-gateway: added `cortex_bucket_store_sent_chunk_size_bytes` metric, tracking the size of chunks sent from store-gateway to querier. #123
* [ENHANCEMENT] Store-gateway: reduced CPU and memory utilization due to exported metrics aggregation for instances with a large number of tenants. #123 #142
* [ENHANCEMENT] Store-gateway: added an in-memory LRU cache for chunks attributes. Can be enabled setting `-blocks-storage.bucket-store.chunks-cache.attributes-in-memory-max-items=X` where `X` is the max number of items to keep in the in-memory cache. The following new metrics are exposed: #279 #415 #437
  * `cortex_cache_memory_requests_total`
  * `cortex_cache_memory_hits_total`
  * `cortex_cache_memory_items_count`
* [ENHANCEMENT] Store-gateway: log index cache requests to tracing spans. #419
* [ENHANCEMENT] Store-gateway: store-gateway can now ignore blocks with minimum time within `-blocks-storage.bucket-store.ignore-blocks-within` duration. Useful when used together with `-querier.query-store-after`. #502
* [ENHANCEMENT] Store-gateway: label values with matchers now doesn't preload or list series, reducing latency and memory consumption. #534
* [ENHANCEMENT] Store-gateway: the results of `LabelNames()`, `LabelValues()` and `Series(skipChunks=true)` calls are now cached in the index cache. #590
* [ENHANCEMENT] Store-gateway: Added `-store-gateway.sharding-ring.unregister-on-shutdown` option that allows store-gateway to stay in the ring even after shutdown. Defaults to `true`, which is the same as current behaviour. #610 #614
* [ENHANCEMENT] Store-gateway: wait for ring tokens stability instead of ring stability to speed up startup and tests. #620
* [ENHANCEMENT] Compactor: add timeout for waiting on compactor to become ACTIVE in the ring. [#4262](https://github.com/cortexproject/cortex/pull/4262)
* [ENHANCEMENT] Compactor: skip already planned compaction jobs if the tenant doesn't belong to the compactor instance anymore. #303
* [ENHANCEMENT] Compactor: Blocks cleaner will ignore users that it no longer "owns" when sharding is enabled, and user ownership has changed since last scan. #325
* [ENHANCEMENT] Compactor: added `-compactor.compaction-jobs-order` support to configure which compaction jobs should run first for a given tenant (in case there are multiple ones). Supported values are: `smallest-range-oldest-blocks-first` (default), `newest-blocks-first`. #364
* [ENHANCEMENT] Compactor: delete blocks marked for deletion faster. #490
* [ENHANCEMENT] Compactor: expose low-level concurrency options for compactor: `-compactor.max-opening-blocks-concurrency`, `-compactor.max-closing-blocks-concurrency`, `-compactor.symbols-flushers-concurrency`. #569 #701
* [ENHANCEMENT] Compactor: expand compactor logs to include total compaction job time, total time for uploads and block counts. #549
* [ENHANCEMENT] Ring: allow experimental configuration of disabling of heartbeat timeouts by setting the relevant configuration value to zero. Applies to the following: [#4342](https://github.com/cortexproject/cortex/pull/4342)
  * `-distributor.ring.heartbeat-timeout`
  * `-ingester.ring.heartbeat-timeout`
  * `-ruler.ring.heartbeat-timeout`
  * `-alertmanager.sharding-ring.heartbeat-timeout`
  * `-compactor.ring.heartbeat-timeout`
  * `-store-gateway.sharding-ring.heartbeat-timeout`
* [ENHANCEMENT] Ring: allow heartbeats to be explicitly disabled by setting the interval to zero. This is considered experimental. This applies to the following configuration options: [#4344](https://github.com/cortexproject/cortex/pull/4344)
  * `-distributor.ring.heartbeat-period`
  * `-ingester.ring.heartbeat-period`
  * `-ruler.ring.heartbeat-period`
  * `-alertmanager.sharding-ring.heartbeat-period`
  * `-compactor.ring.heartbeat-period`
  * `-store-gateway.sharding-ring.heartbeat-period`
* [ENHANCEMENT] Memberlist: optimized receive path for processing ring state updates, to help reduce CPU utilization in large clusters. [#4345](https://github.com/cortexproject/cortex/pull/4345)
* [ENHANCEMENT] Memberlist: expose configuration of memberlist packet compression via `-memberlist.compression-enabled`. [#4346](https://github.com/cortexproject/cortex/pull/4346)
* [ENHANCEMENT] Memberlist: Add `-memberlist.advertise-addr` and `-memberlist.advertise-port` options for setting the address to advertise to other members of the cluster to enable NAT traversal. #260
* [ENHANCEMENT] Memberlist: reduce CPU utilization for rings with a large number of members. #537 #563 #634
* [ENHANCEMENT] Overrides exporter: include additional limits in the per-tenant override exporter. The following limits have been added to the `cortex_limit_overrides` metric: #21
  * `max_fetched_series_per_query`
  * `max_fetched_chunk_bytes_per_query`
  * `ruler_max_rules_per_rule_group`
  * `ruler_max_rule_groups_per_tenant`
* [ENHANCEMENT] Overrides exporter: add a metrics `cortex_limits_defaults` to expose the default values of limits. #173
* [ENHANCEMENT] Overrides exporter: Add `max_fetched_chunks_per_query` and `max_global_exemplars_per_user` limits to the default and per-tenant limits exported as metrics. #471 #515
* [ENHANCEMENT] Upgrade Go to 1.17.8. #1347 #1381
* [ENHANCEMENT] Upgrade Docker base images to `alpine:3.15.0`. #1348
* [BUGFIX] Azure storage: only create HTTP client once, to reduce memory utilization. #605
* [BUGFIX] Ingester: fixed ingester stuck on start up (LEAVING ring state) when `-ingester.ring.heartbeat-period=0` and `-ingester.unregister-on-shutdown=false`. [#4366](https://github.com/cortexproject/cortex/pull/4366)
* [BUGFIX] Ingester: prevent any reads or writes while the ingester is stopping. This will prevent accessing TSDB blocks once they have been already closed. [#4304](https://github.com/cortexproject/cortex/pull/4304)
* [BUGFIX] Ingester: TSDB now waits for pending readers before truncating Head block, fixing the `chunk not found` error and preventing wrong query results. #16
* [BUGFIX] Ingester: don't create TSDB or appender if no samples are sent by a tenant. #162
* [BUGFIX] Ingester: fix out-of-order chunks in TSDB head in-memory series after WAL replay in case some samples were appended to TSDB WAL before series. #530
* [BUGFIX] Distributor: when cleaning up obsolete elected replicas from KV store, HA tracker didn't update number of cluster per user correctly. [#4336](https://github.com/cortexproject/cortex/pull/4336)
* [BUGFIX] Distributor: fix bug in query-exemplar where some results would get dropped. #583
* [BUGFIX] Query-frontend: Fixes @ modifier functions (start/end) when splitting queries by time. #206
* [BUGFIX] Query-frontend: Ensure query_range requests handled by the query-frontend return JSON formatted errors. #360 #499
* [BUGFIX] Query-frontend: don't reuse cached results for queries that are not step-aligned. #424
* [BUGFIX] Query-frontend: fix API error messages that were mentioning Prometheus `--enable-feature=promql-negative-offset` and `--enable-feature=promql-at-modifier` flags. #688
* [BUGFIX] Query-frontend: worker's cancellation channels are now buffered to ensure that all request cancellations are properly handled. #741
* [BUGFIX] Querier: fixed `/api/v1/user_stats` endpoint. When zone-aware replication is enabled, `MaxUnavailableZones` param is used instead of `MaxErrors`, so setting `MaxErrors = 0` doesn't make the Querier wait for all Ingesters responses. #474
* [BUGFIX] Querier: Disable query scheduler SRV DNS lookup. #689
* [BUGFIX] Ruler: fixed counting of PromQL evaluation errors as user-errors when updating `cortex_ruler_queries_failed_total`. [#4335](https://github.com/cortexproject/cortex/pull/4335)
* [BUGFIX] Ruler: fix formatting of rule groups in `/ruler/rule_groups` endpoint. #655
* [BUGFIX] Ruler: do not log `unable to read rules directory` at startup if the directory hasn't been created yet. #1058
* [BUGFIX] Ruler: enable Prometheus-compatible endpoints regardless of `-ruler.enable-api`. The flag now only controls the configuration API. This is what the config flag description stated, but not what was happening. #1216
* [BUGFIX] Compactor: fixed panic while collecting Prometheus metrics. #28
* [BUGFIX] Compactor: compactor should now be able to correctly mark blocks for deletion and no-compaction, if such marking was previously interrupted. #1015
* [BUGFIX] Alertmanager: remove stale template files. #4495
* [BUGFIX] Alertmanager: don't replace user configurations with blank fallback configurations (when enabled), particularly during scaling up/down instances when sharding is enabled. #224
* [BUGFIX] Ring: multi KV runtime config changes are now propagated to all rings, not just ingester ring. #1047
* [BUGFIX] Memberlist: fixed corrupted packets when sending compound messages with more than 255 messages or messages bigger than 64KB. #551
* [BUGFIX] Overrides exporter: successfully startup even if runtime config is not set. #1056
* [BUGFIX] Fix internal modules to wait for other modules depending on them before stopping. #1472

### Mixin

_Changes since `grafana/cortex-jsonnet` `1.9.0`._

* [CHANGE] Removed chunks storage support from mixin. #641 #643 #645 #811 #812 #813
  * Removed `tsdb.libsonnet`: no need to import it anymore (its content is already automatically included when using Jsonnet)
  * Removed the following fields from `_config`:
    * `storage_engine` (defaults to `blocks`)
    * `chunk_index_backend`
    * `chunk_store_backend`
  * Removed schema config map
  * Removed the following dashboards:
    * "Cortex / Chunks"
    * "Cortex / WAL"
    * "Cortex / Blocks vs Chunks"
  * Removed the following alerts:
    * `CortexOldChunkInMemory`
    * `CortexCheckpointCreationFailed`
    * `CortexCheckpointDeletionFailed`
    * `CortexProvisioningMemcachedTooSmall`
    * `CortexWALCorruption`
    * `CortexTableSyncFailure`
    * `CortexTransferFailed`
  * Removed the following recording rules:
    * `cortex_chunk_store_index_lookups_per_query`
    * `cortex_chunk_store_series_pre_intersection_per_query`
    * `cortex_chunk_store_series_post_intersection_per_query`
    * `cortex_chunk_store_chunks_per_query`
    * `cortex_bigtable_request_duration_seconds`
    * `cortex_cassandra_request_duration_seconds`
    * `cortex_dynamo_request_duration_seconds`
    * `cortex_database_request_duration_seconds`
    * `cortex_gcs_request_duration_seconds`
* [CHANGE] Update grafana-builder dependency: use $__rate_interval in qpsPanel and latencyPanel. [#372](https://github.com/grafana/cortex-jsonnet/pull/372)
* [CHANGE] `namespace` template variable in dashboards now only selects namespaces for selected clusters. [#311](https://github.com/grafana/cortex-jsonnet/pull/311)
* [CHANGE] `CortexIngesterRestarts` alert severity changed from `critical` to `warning`. [#321](https://github.com/grafana/cortex-jsonnet/pull/321)
* [CHANGE] Dashboards: added overridable `job_labels` and `cluster_labels` to the configuration object as label lists to uniquely identify jobs and clusters in the metric names and group-by lists in dashboards. [#319](https://github.com/grafana/cortex-jsonnet/pull/319)
* [CHANGE] Dashboards: `alert_aggregation_labels` has been removed from the configuration and overriding this value has been deprecated. Instead the labels are now defined by the `cluster_labels` list, and should be overridden accordingly through that list. [#319](https://github.com/grafana/cortex-jsonnet/pull/319)
* [CHANGE] Renamed `CortexCompactorHasNotUploadedBlocksSinceStart` to `CortexCompactorHasNotUploadedBlocks`. [#334](https://github.com/grafana/cortex-jsonnet/pull/334)
* [CHANGE] Renamed `CortexCompactorRunFailed` to `CortexCompactorHasNotSuccessfullyRunCompaction`. [#334](https://github.com/grafana/cortex-jsonnet/pull/334)
* [CHANGE] Renamed `CortexInconsistentConfig` alert to `CortexInconsistentRuntimeConfig` and increased severity to `critical`. [#335](https://github.com/grafana/cortex-jsonnet/pull/335)
* [CHANGE] Increased `CortexBadRuntimeConfig` alert severity to `critical` and removed support for `cortex_overrides_last_reload_successful` metric (was removed in Cortex 1.3.0). [#335](https://github.com/grafana/cortex-jsonnet/pull/335)
* [CHANGE] Grafana 'min step' changed to 15s so dashboard show better detail. [#340](https://github.com/grafana/cortex-jsonnet/pull/340)
* [CHANGE] Replace `CortexRulerFailedEvaluations` with two new alerts: `CortexRulerTooManyFailedPushes` and `CortexRulerTooManyFailedQueries`. [#347](https://github.com/grafana/cortex-jsonnet/pull/347)
* [CHANGE] Removed `CortexCacheRequestErrors` alert. This alert was not working because the legacy Cortex cache client instrumentation doesn't track errors. [#346](https://github.com/grafana/cortex-jsonnet/pull/346)
* [CHANGE] Removed `CortexQuerierCapacityFull` alert. [#342](https://github.com/grafana/cortex-jsonnet/pull/342)
* [CHANGE] Changes blocks storage alerts to group metrics by the configured `cluster_labels` (supporting the deprecated `alert_aggregation_labels`). [#351](https://github.com/grafana/cortex-jsonnet/pull/351)
* [CHANGE] Increased `CortexIngesterReachingSeriesLimit` critical alert threshold from 80% to 85%. [#363](https://github.com/grafana/cortex-jsonnet/pull/363)
* [CHANGE] Changed default `job_names` for query-frontend, query-scheduler and querier to match custom deployments too. [#376](https://github.com/grafana/cortex-jsonnet/pull/376)
* [CHANGE] Split `cortex_api` recording rule group into three groups. This is a workaround for large clusters where this group can become slow to evaluate. [#401](https://github.com/grafana/cortex-jsonnet/pull/401)
* [CHANGE] Increased `CortexIngesterReachingSeriesLimit` warning threshold from 70% to 80% and critical threshold from 85% to 90%. [#404](https://github.com/grafana/cortex-jsonnet/pull/404)
* [CHANGE] Raised `CortexKVStoreFailure` alert severity from warning to critical. #493
* [CHANGE] Increase `CortexRolloutStuck` alert "for" duration from 15m to 30m. #493 #573
* [CHANGE] The Alertmanager and Ruler compiled dashboards (`alertmanager.json` and `ruler.json`) have been respectively renamed to `mimir-alertmanager.json` and `mimir-ruler.json`. #869
* [CHANGE] Removed `cortex_overrides_metric` from `_config`. #871
* [CHANGE] Renamed recording rule groups (`cortex_` prefix changed to `mimir_`). #871
* [CHANGE] Alerts name prefix has been changed from `Cortex` to `Mimir` (eg. alert `CortexIngesterUnhealthy` has been renamed to `MimirIngesterUnhealthy`). #879
* [CHANGE] Enabled resources dashboards by default. Can be disabled setting `resources_dashboards_enabled` config field to `false`. #920
* [FEATURE] Added `Cortex / Overrides` dashboard, displaying default limits and per-tenant overrides applied to Mimir. #673
* [FEATURE] Added `Mimir / Tenants` and `Mimir / Top tenants` dashboards, displaying user-based metrics. #776
* [FEATURE] Added querier autoscaling panels and alerts. #1006 #1016
* [FEATURE] Mimir / Top tenants dashboard now has tenants ranked by rule group size and evaluation time. #1338
* [ENHANCEMENT] cortex-mixin: Make `cluster_namespace_deployment:kube_pod_container_resource_requests_{cpu_cores,memory_bytes}:sum` backwards compatible with `kube-state-metrics` v2.0.0. [#317](https://github.com/grafana/cortex-jsonnet/pull/317)
* [ENHANCEMENT] Cortex-mixin: Include `cortex-gw-internal` naming variation in default `gateway` job names. [#328](https://github.com/grafana/cortex-jsonnet/pull/328)
* [ENHANCEMENT] Ruler dashboard: added object storage metrics. [#354](https://github.com/grafana/cortex-jsonnet/pull/354)
* [ENHANCEMENT] Alertmanager dashboard: added object storage metrics. [#354](https://github.com/grafana/cortex-jsonnet/pull/354)
* [ENHANCEMENT] Added documentation text panels and descriptions to reads and writes dashboards. [#324](https://github.com/grafana/cortex-jsonnet/pull/324)
* [ENHANCEMENT] Dashboards: defined container functions for common resources panels: containerDiskWritesPanel, containerDiskReadsPanel, containerDiskSpaceUtilization. [#331](https://github.com/grafana/cortex-jsonnet/pull/331)
* [ENHANCEMENT] cortex-mixin: Added `alert_excluded_routes` config to exclude specific routes from alerts. [#338](https://github.com/grafana/cortex-jsonnet/pull/338)
* [ENHANCEMENT] Added `CortexMemcachedRequestErrors` alert. [#346](https://github.com/grafana/cortex-jsonnet/pull/346)
* [ENHANCEMENT] Ruler dashboard: added "Per route p99 latency" panel in the "Configuration API" row. [#353](https://github.com/grafana/cortex-jsonnet/pull/353)
* [ENHANCEMENT] Increased the `for` duration of the `CortexIngesterReachingSeriesLimit` warning alert to 3h. [#362](https://github.com/grafana/cortex-jsonnet/pull/362)
* [ENHANCEMENT] Added a new tier (`medium_small_user`) so we have another tier between 100K and 1Mil active series. [#364](https://github.com/grafana/cortex-jsonnet/pull/364)
* [ENHANCEMENT] Extend Alertmanager dashboard: [#313](https://github.com/grafana/cortex-jsonnet/pull/313)
  * "Tenants" stat panel - shows number of discovered tenant configurations.
  * "Replication" row - information about the replication of tenants/alerts/silences over instances.
  * "Tenant Configuration Sync" row - information about the configuration sync procedure.
  * "Sharding Initial State Sync" row - information about the initial state sync procedure when sharding is enabled.
  * "Sharding Runtime State Sync" row - information about various state operations which occur when sharding is enabled (replication, fetch, marge, persist).
* [ENHANCEMENT] Update gsutil command for `not healthy index found` playbook [#370](https://github.com/grafana/cortex-jsonnet/pull/370)
* [ENHANCEMENT] Added Alertmanager alerts and playbooks covering configuration syncs and sharding operation: [#377 [#378](https://github.com/grafana/cortex-jsonnet/pull/378)
  * `CortexAlertmanagerSyncConfigsFailing`
  * `CortexAlertmanagerRingCheckFailing`
  * `CortexAlertmanagerPartialStateMergeFailing`
  * `CortexAlertmanagerReplicationFailing`
  * `CortexAlertmanagerPersistStateFailing`
  * `CortexAlertmanagerInitialSyncFailed`
* [ENHANCEMENT] Add recording rules to improve responsiveness of Alertmanager dashboard. [#387](https://github.com/grafana/cortex-jsonnet/pull/387)
* [ENHANCEMENT] Add `CortexRolloutStuck` alert. [#405](https://github.com/grafana/cortex-jsonnet/pull/405)
* [ENHANCEMENT] Added `CortexKVStoreFailure` alert. [#406](https://github.com/grafana/cortex-jsonnet/pull/406)
* [ENHANCEMENT] Use configured `ruler` jobname for ruler dashboard panels. [#409](https://github.com/grafana/cortex-jsonnet/pull/409)
* [ENHANCEMENT] Add ability to override `datasource` for generated dashboards. [#407](https://github.com/grafana/cortex-jsonnet/pull/407)
* [ENHANCEMENT] Use alertmanager jobname for alertmanager dashboard panels [#411](https://github.com/grafana/cortex-jsonnet/pull/411)
* [ENHANCEMENT] Added `CortexDistributorReachingInflightPushRequestLimit` alert. [#408](https://github.com/grafana/cortex-jsonnet/pull/408)
* [ENHANCEMENT] Added `CortexReachingTCPConnectionsLimit` alert. #403
* [ENHANCEMENT] Added "Cortex / Writes Networking" and "Cortex / Reads Networking" dashboards. #405
* [ENHANCEMENT] Improved "Queue length" panel in "Cortex / Queries" dashboard. #408
* [ENHANCEMENT] Add `CortexDistributorReachingInflightPushRequestLimit` alert and playbook. #401
* [ENHANCEMENT] Added "Recover accidentally deleted blocks (Google Cloud specific)" playbook. #475
* [ENHANCEMENT] Added support to multi-zone store-gateway deployments. #608 #615
* [ENHANCEMENT] Show supplementary alertmanager services in the Rollout Progress dashboard. #738 #855
* [ENHANCEMENT] Added `mimir` to default job names. This makes dashboards and alerts working when Mimir is installed in single-binary mode and the deployment is named `mimir`. #921
* [ENHANCEMENT] Introduced a new alert for the Alertmanager: `MimirAlertmanagerAllocatingTooMuchMemory`. It has two severities based on the memory usage against limits, a `warning` level at 80% and a `critical` level at 90%. #1206
* [ENHANCEMENT] Faster memcached cache requests. #2720
* [BUGFIX] Fixed `CortexIngesterHasNotShippedBlocks` alert false positive in case an ingester instance had ingested samples in the past, then no traffic was received for a long period and then it started receiving samples again. [#308](https://github.com/grafana/cortex-jsonnet/pull/308)
* [BUGFIX] Fixed `CortexInconsistentRuntimeConfig` metric. [#335](https://github.com/grafana/cortex-jsonnet/pull/335)
* [BUGFIX] Fixed scaling dashboard to correctly work when a Cortex service deployment spans across multiple zones (a zone is expected to have the `zone-[a-z]` suffix). [#365](https://github.com/grafana/cortex-jsonnet/pull/365)
* [BUGFIX] Fixed rollout progress dashboard to correctly work when a Cortex service deployment spans across multiple zones (a zone is expected to have the `zone-[a-z]` suffix). [#366](https://github.com/grafana/cortex-jsonnet/pull/366)
* [BUGFIX] Fixed rollout progress dashboard to include query-scheduler too. [#376](https://github.com/grafana/cortex-jsonnet/pull/376)
* [BUGFIX] Upstream recording rule `node_namespace_pod_container:container_cpu_usage_seconds_total:sum_irate` renamed. [#379](https://github.com/grafana/cortex-jsonnet/pull/379)
* [BUGFIX] Fixed writes/reads/alertmanager resources dashboards to use `$._config.job_names.gateway`. [#403](https://github.com/grafana/cortex-jsonnet/pull/403)
* [BUGFIX] Span the annotation.message in alerts as YAML multiline strings. [#412](https://github.com/grafana/cortex-jsonnet/pull/412)
* [BUGFIX] Fixed "Instant queries / sec" in "Cortex / Reads" dashboard. #445
* [BUGFIX] Fixed and added missing KV store panels in Writes, Reads, Ruler and Compactor dashboards. #448
* [BUGFIX] Fixed Alertmanager dashboard when alertmanager is running as part of single binary. #1064
* [BUGFIX] Fixed Ruler dashboard when ruler is running as part of single binary. #1260
* [BUGFIX] Query-frontend: fixed bad querier status code mapping with query-sharding enabled. #1227

### Jsonnet

_Changes since `grafana/cortex-jsonnet` `1.9.0`._

* [CHANGE] Removed chunks storage support. #639
  * Removed the following fields from `_config`:
    * `storage_engine` (defaults to `blocks`)
    * `querier_second_storage_engine` (not supported anymore)
    * `table_manager_enabled`, `table_prefix`
    * `memcached_index_writes_enabled` and `memcached_index_writes_max_item_size_mb`
    * `storeMemcachedChunksConfig`
    * `storeConfig`
    * `max_chunk_idle`
    * `schema` (the schema configmap is still added for backward compatibility reasons)
    * `bigtable_instance` and `bigtable_project`
    * `client_configs`
    * `enabledBackends`
    * `storage_backend`
    * `cassandra_addresses`
    * `s3_bucket_name`
    * `ingester_deployment_without_wal` (was only used by chunks storage)
    * `ingester` (was only used to configure chunks storage WAL)
  * Removed the following CLI flags from `ingester_args`:
    * `ingester.max-chunk-age`
    * `ingester.max-stale-chunk-idle`
    * `ingester.max-transfer-retries`
    * `ingester.retain-period`
* [CHANGE] Changed `overrides-exporter.libsonnet` from being based on cortex-tools to Mimir `overrides-exporter` target. #646
* [CHANGE] Store gateway: set `-blocks-storage.bucket-store.index-cache.memcached.max-get-multi-concurrency`,
  `-blocks-storage.bucket-store.chunks-cache.memcached.max-get-multi-concurrency`,
  `-blocks-storage.bucket-store.metadata-cache.memcached.max-get-multi-concurrency`,
  `-blocks-storage.bucket-store.index-cache.memcached.max-idle-connections`,
  `-blocks-storage.bucket-store.chunks-cache.memcached.max-idle-connections`,
  `-blocks-storage.bucket-store.metadata-cache.memcached.max-idle-connections` to 100 [#414](https://github.com/grafana/cortex-jsonnet/pull/414)
* [CHANGE] Alertmanager: mounted overrides configmap to alertmanager too. [#315](https://github.com/grafana/cortex-jsonnet/pull/315)
* [CHANGE] Memcached: upgraded memcached from `1.5.17` to `1.6.9`. [#316](https://github.com/grafana/cortex-jsonnet/pull/316)
* [CHANGE] Store-gateway: increased memory request and limit respectively from 6GB / 6GB to 12GB / 18GB. [#322](https://github.com/grafana/cortex-jsonnet/pull/322)
* [CHANGE] Store-gateway: increased `-blocks-storage.bucket-store.max-chunk-pool-bytes` from 2GB (default) to 12GB. [#322](https://github.com/grafana/cortex-jsonnet/pull/322)
* [CHANGE] Ingester/Ruler: set `-server.grpc-max-send-msg-size-bytes` and `-server.grpc-max-send-msg-size-bytes` to sensible default values (10MB). [#326](https://github.com/grafana/cortex-jsonnet/pull/326)
* [CHANGE] Decreased `-server.grpc-max-concurrent-streams` from 100k to 10k. [#369](https://github.com/grafana/cortex-jsonnet/pull/369)
* [CHANGE] Decreased blocks storage ingesters graceful termination period from 80m to 20m. [#369](https://github.com/grafana/cortex-jsonnet/pull/369)
* [CHANGE] Increase the rules per group and rule groups limits on different tiers. [#396](https://github.com/grafana/cortex-jsonnet/pull/396)
* [CHANGE] Removed `max_samples_per_query` limit, since it only works with chunks and only when using `-distributor.shard-by-all-labels=false`. [#397](https://github.com/grafana/cortex-jsonnet/pull/397)
* [CHANGE] Removed chunks storage query sharding config support. The following config options have been removed: [#398](https://github.com/grafana/cortex-jsonnet/pull/398)
  * `_config` > `queryFrontend` > `shard_factor`
  * `_config` > `queryFrontend` > `sharded_queries_enabled`
  * `_config` > `queryFrontend` > `query_split_factor`
* [CHANGE] Rename ruler_s3_bucket_name and ruler_gcs_bucket_name to ruler_storage_bucket_name: [#415](https://github.com/grafana/cortex-jsonnet/pull/415)
* [CHANGE] Fine-tuned rolling update policy for distributor, querier, query-frontend, query-scheduler. [#420](https://github.com/grafana/cortex-jsonnet/pull/420)
* [CHANGE] Increased memcached metadata/chunks/index-queries max connections from 4k to 16k. [#420](https://github.com/grafana/cortex-jsonnet/pull/420)
* [CHANGE] Disabled step alignment in query-frontend to be compliant with PromQL. [#420](https://github.com/grafana/cortex-jsonnet/pull/420)
* [CHANGE] Do not limit compactor CPU and request a number of cores equal to the configured concurrency. [#420](https://github.com/grafana/cortex-jsonnet/pull/420)
* [CHANGE] Configured split-and-merge compactor. #853
  * The following CLI flags are set on compactor:
    * `-compactor.split-and-merge-shards=0`
    * `-compactor.compactor-tenant-shard-size=1`
    * `-compactor.split-groups=1`
    * `-compactor.max-opening-blocks-concurrency=4`
    * `-compactor.max-closing-blocks-concurrency=2`
    * `-compactor.symbols-flushers-concurrency=4`
  * The following per-tenant overrides have been set on `super_user` and `mega_user` classes:
    ```
    compactor_split_and_merge_shards: 2,
    compactor_tenant_shard_size: 2,
    compactor_split_groups: 2,
    ```
* [CHANGE] The entrypoint file to include has been renamed from `cortex.libsonnet` to `mimir.libsonnet`. #897
* [CHANGE] The default image config field has been renamed from `cortex` to `mimir`. #896
   ```
   {
     _images+:: {
       mimir: '...',
     },
   }
   ```
* [CHANGE] Removed `cortex_` prefix from config fields. #898
  * The following config fields have been renamed:
    * `cortex_bucket_index_enabled` renamed to `bucket_index_enabled`
    * `cortex_compactor_cleanup_interval` renamed to `compactor_cleanup_interval`
    * `cortex_compactor_data_disk_class` renamed to `compactor_data_disk_class`
    * `cortex_compactor_data_disk_size` renamed to `compactor_data_disk_size`
    * `cortex_compactor_max_concurrency` renamed to `compactor_max_concurrency`
    * `cortex_distributor_allow_multiple_replicas_on_same_node` renamed to `distributor_allow_multiple_replicas_on_same_node`
    * `cortex_ingester_data_disk_class` renamed to `ingester_data_disk_class`
    * `cortex_ingester_data_disk_size` renamed to `ingester_data_disk_size`
    * `cortex_querier_allow_multiple_replicas_on_same_node` renamed to `querier_allow_multiple_replicas_on_same_node`
    * `cortex_query_frontend_allow_multiple_replicas_on_same_node` renamed to `query_frontend_allow_multiple_replicas_on_same_node`
    * `cortex_query_sharding_enabled` renamed to `query_sharding_enabled`
    * `cortex_query_sharding_msg_size_factor` renamed to `query_sharding_msg_size_factor`
    * `cortex_ruler_allow_multiple_replicas_on_same_node` renamed to `ruler_allow_multiple_replicas_on_same_node`
    * `cortex_store_gateway_data_disk_class` renamed to `store_gateway_data_disk_class`
    * `cortex_store_gateway_data_disk_size` renamed to `store_gateway_data_disk_size`
* [CHANGE] The overrides configmap default mountpoint has changed from `/etc/cortex` to `/etc/mimir`. It can be customized via the `overrides_configmap_mountpoint` config field. #899
* [CHANGE] Enabled in the querier the features to query label names with matchers, PromQL at modifier and query long-term storage for labels. #905
* [CHANGE] Reduced TSDB blocks retention on ingesters disk from 96h to 24h. #905
* [CHANGE] Enabled closing of idle TSDB in ingesters. #905
* [CHANGE] Disabled TSDB isolation in ingesters for better performances. #905
* [CHANGE] Changed log level of querier, query-frontend, query-scheduler and alertmanager from `debug` to `info`. #905
* [CHANGE] Enabled attributes in-memory cache in store-gateway. #905
* [CHANGE] Configured store-gateway to not load blocks containing samples more recent than 10h (because such samples are queried from ingesters). #905
* [CHANGE] Dynamically compute `-compactor.deletion-delay` based on other settings, in order to reduce the deletion delay as much as possible and lower the number of live blocks in the storage. #907
* [CHANGE] The config field `distributorConfig` has been renamed to `ingesterRingClientConfig`. Config field `ringClient` has been removed in favor of `ingesterRingClientConfig`. #997 #1057
* [CHANGE] Gossip.libsonnet has been fixed to modify all ring configurations, not only the ingester ring config. Furthermore it now supports migration via multi KV store. #1057 #1099
* [CHANGE] Changed the default of `bucket_index_enabled` to `true`. #924
* [CHANGE] Remove the support for the test-exporter. #1133
* [CHANGE] Removed `$.distributor_deployment_labels`, `$.ingester_deployment_labels` and `$.querier_deployment_labels` fields, that were used by gossip.libsonnet to inject additional label. Now the label is injected directly into pods of statefulsets and deployments. #1297
* [CHANGE] Disabled `-ingester.readiness-check-ring-health`. #1352
* [CHANGE] Changed Alertmanager CPU request from `100m` to `2` cores, and memory request from `1Gi` to `10Gi`. Set Alertmanager memory limit to `15Gi`. #1206
* [CHANGE] gossip.libsonnet has been renamed to memberlist.libsonnet, and is now imported by default. Use of memberlist for ring is enabled by setting `_config.memberlist_ring_enabled` to true. #1526
* [FEATURE] Added query sharding support. It can be enabled setting `cortex_query_sharding_enabled: true` in the `_config` object. #653
* [FEATURE] Added shuffle-sharding support. It can be enabled and configured using the following config: #902
   ```
   _config+:: {
     shuffle_sharding:: {
       ingester_write_path_enabled: true,
       ingester_read_path_enabled: true,
       querier_enabled: true,
       ruler_enabled: true,
       store_gateway_enabled: true,
     },
   }
   ```
* [FEATURE] Added multi-zone ingesters and store-gateways support. #1352 #1552
* [ENHANCEMENT] Add overrides config to compactor. This allows setting retention configs per user. [#386](https://github.com/grafana/cortex-jsonnet/pull/386)
* [ENHANCEMENT] Added 256MB memory ballast to querier. [#369](https://github.com/grafana/cortex-jsonnet/pull/369)
* [ENHANCEMENT] Update `etcd-operator` to latest version (see https://github.com/grafana/jsonnet-libs/pull/480). [#263](https://github.com/grafana/cortex-jsonnet/pull/263)
* [ENHANCEMENT] Add support for Azure storage in Alertmanager configuration. [#381](https://github.com/grafana/cortex-jsonnet/pull/381)
* [ENHANCEMENT] Add support for running Alertmanager in sharding mode. [#394](https://github.com/grafana/cortex-jsonnet/pull/394)
* [ENHANCEMENT] Allow to customize PromQL engine settings via `queryEngineConfig`. [#399](https://github.com/grafana/cortex-jsonnet/pull/399)
* [ENHANCEMENT] Define Azure object storage ruler args. [#416](https://github.com/grafana/cortex-jsonnet/pull/416)
* [ENHANCEMENT] Added the following config options to allow to schedule multiple replicas of the same service on the same node: [#418](https://github.com/grafana/cortex-jsonnet/pull/418)
  * `cortex_distributor_allow_multiple_replicas_on_same_node`
  * `cortex_ruler_allow_multiple_replicas_on_same_node`
  * `cortex_querier_allow_multiple_replicas_on_same_node`
  * `cortex_query_frontend_allow_multiple_replicas_on_same_node`
* [BUGFIX] Alertmanager: fixed `--alertmanager.cluster.peers` CLI flag passed to alertmanager when HA is enabled. [#329](https://github.com/grafana/cortex-jsonnet/pull/329)
* [BUGFIX] Fixed `-distributor.extend-writes` setting on ruler when `unregister_ingesters_on_shutdown` is disabled. [#369](https://github.com/grafana/cortex-jsonnet/pull/369)
* [BUGFIX] Treat `compactor_blocks_retention_period` type as string rather than int.[#395](https://github.com/grafana/cortex-jsonnet/pull/395)
* [BUGFIX] Pass `-ruler-storage.s3.endpoint` to ruler when using S3. [#421](https://github.com/grafana/cortex-jsonnet/pull/421)
* [BUGFIX] Remove service selector on label `gossip_ring_member` from other services than `gossip-ring`. [#1008](https://github.com/grafana/mimir/pull/1008)
* [BUGFIX] Rename `-ingester.readiness-check-ring-health` to `-ingester.ring.readiness-check-ring-health`, to reflect current name of flag. #1460

### Mimirtool

_Changes since cortextool `0.10.7`._

* [CHANGE] The following environment variables have been renamed: #883
  * `CORTEX_ADDRESS` to `MIMIR_ADDRESS`
  * `CORTEX_API_USER` to `MIMIR_API_USER`
  * `CORTEX_API_KEY` to `MIMIR_API_KEY`
  * `CORTEX_TENANT_ID` to `MIMIR_TENANT_ID`
  * `CORTEX_TLS_CA_PATH` to `MIMIR_TLS_CA_PATH`
  * `CORTEX_TLS_CERT_PATH` to `MIMIR_TLS_CERT_PATH`
  * `CORTEX_TLS_KEY_PATH` to `MIMIR_TLS_KEY_PATH`
* [CHANGE] Change `cortex` backend to `mimir`. #883
* [CHANGE] Do not publish `mimirtool` binary for 386 windows architecture. #1263
* [CHANGE] `analyse` command has been renamed to `analyze`. #1318
* [FEATURE] Support Arm64 on Darwin for all binaries (benchtool etc). https://github.com/grafana/cortex-tools/pull/215
* [ENHANCEMENT] Correctly support federated rules. #823
* [BUGFIX] Fix `cortextool rules` legends displaying wrong symbols for updates and deletions. https://github.com/grafana/cortex-tools/pull/226

### Query-tee

_Changes since Cortex `1.10.0`._

* [ENHANCEMENT] Added `/api/v1/query_exemplars` API endpoint support (no results comparison). #168
* [ENHANCEMENT] Add a flag (`--proxy.compare-use-relative-error`) in the query-tee to compare floating point values using relative error. #208
* [ENHANCEMENT] Add a flag (`--proxy.compare-skip-recent-samples`) in the query-tee to skip comparing recent samples. By default samples not older than 1 minute are skipped. #234
* [BUGFIX] Fixes a panic in the query-tee when comparing result. #207
* [BUGFIX] Ensure POST requests are handled correctly #286

### Blocksconvert

_Changes since Cortex `1.10.0`._

* [CHANGE] Blocksconvert tool was removed from Mimir. #637

### Metaconvert

_Changes since Cortex `1.10.0`._

* [CHANGE] `thanosconvert` tool has been renamed to `metaconvert`. `-config.file` option has been removed, while it now requires `-tenant` option to work on single tenant only. It now also preserves labels recognized by Mimir. #1120

### Test-exporter

_Changes since Cortex `1.10.0`._

* [CHANGE] Removed the test-exporter tool. #1133

### Tools

_Changes since Cortex `1.10.0`._

* [CHANGE] Removed `query-audit`. You can use `query-tee` to compare query results and performances of two Grafana Mimir backends. #1380

## [Cortex 1.10.0 CHANGELOG](https://github.com/grafana/mimir/blob/a13959db5d38ff65c2b7ef52c56331d2f4dbc00c/CHANGELOG.md#cortex-1100--2021-08-03)<|MERGE_RESOLUTION|>--- conflicted
+++ resolved
@@ -72,9 +72,7 @@
 * [ENHANCEMENT] Compactor: Delete bucket-index, markers and debug files if there are no blocks left in the bucket index. This cleanup must be enabled by using `-compactor.no-blocks-file-cleanup-enabled` option. #5648
 * [ENHANCEMENT] Ingester: reduce memory usage of active series tracker. #5665
 * [ENHANCEMENT] Store-gateway: added `-store-gateway.sharding-ring.auto-forget-enabled` configuration parameter to control whether store-gateway auto-forget feature should be enabled or disabled (enabled by default). #5702
-<<<<<<< HEAD
 * [ENHANCEMENT] Query-frontend: don't treat cancel as an error. #4648
-=======
 * [ENHANCEMENT] Compactor: added per tenant block upload counters `cortex_block_upload_api_blocks_total`, `cortex_block_upload_api_bytes_total`, and `cortex_block_upload_api_files_total`. #5738
 * [ENHANCEMENT] Compactor: Verify time range of compacted block(s) matches the time range of input blocks. #5760
 * [ENHANCEMENT] Querier: improved observability of calls to ingesters during queries. #5724
@@ -88,7 +86,6 @@
 * [ENHANCEMENT] Improve tracing of internal HTTP requests sent over httpgrpc #5782
 * [ENHANCEMENT] Querier: add experimental per-query chunks limit based on an estimate of the number of chunks that will be sent from ingesters and store-gateways that is enforced earlier during query evaluation. This limit is disabled by default and can be configured with `-querier.max-estimated-fetched-chunks-per-query-multiplier`. #5765
 * [ENHANCEMENT] Ingester: add UI for listing tenants with TSDB on given ingester and viewing details of tenants's TSDB on given ingester. #5803
->>>>>>> 0a83faa7
 * [BUGFIX] Ingester: Handle when previous ring state is leaving and the number of tokens has changed. #5204
 * [BUGFIX] Querier: fix issue where queries that use the `timestamp()` function fail with `execution: attempted to read series at index 0 from stream, but the stream has already been exhausted` if streaming chunks from ingesters to queriers is enabled. #5370
 * [BUGFIX] memberlist: bring back `memberlist_client_kv_store_count` metric that used to exist in Cortex, but got lost during dskit updates before Mimir 2.0. #5377
