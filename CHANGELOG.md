--- conflicted
+++ resolved
@@ -9,13 +9,10 @@
 * [CHANGE] General: enabled `-log.buffered` by default. The `-log.buffered` has been deprecated and will be removed in Mimir 2.13. #6131
 * [CHANGE] Ingester: changed default `-blocks-storage.tsdb.series-hash-cache-max-size-bytes` setting from `1GB` to `350MB`. The new default cache size is enough to store the hashes for all series in a ingester, assuming up to 2M in-memory series per ingester and using the default 13h retention period for local TSDB blocks in the ingesters. #6129
 * [CHANGE] Query-frontend: removed `cortex_query_frontend_workers_enqueued_requests_total`. Use `cortex_query_frontend_enqueue_duration_seconds_count` instead. #6121
-<<<<<<< HEAD
 * [CHANGE] Ingester / querier: enable ingester to querier chunks streaming by default and mark it as stable. #6174
 * [CHANGE] Ingester / querier: enable ingester query request minimisation by default and mark it as stable. #6174
-=======
 * [CHANGE] Ingester: changed the default value for the experimental configuration parameter `-blocks-storage.tsdb.early-head-compaction-min-estimated-series-reduction-percentage` from 10 to 15. #6186
 * [CHANGE] Update Go version to 1.21.2. #6244
->>>>>>> 80ee3c17
 * [FEATURE] Query-frontend: add experimental support for query blocking. Queries are blocked on a per-tenant basis and is configured via the limit `blocked_queries`. #5609
 * [FEATURE] Vault: Added support for new Vault authentication methods: `AppRole`, `Kubernetes`, `UserPass` and `Token`. #6143
 * [ENHANCEMENT] Ingester: exported summary `cortex_ingester_inflight_push_requests_summary` tracking total number of inflight requests in percentile buckets. #5845
