global:
  scrape_interval: 5s
  external_labels:
    scraped_by: prometheus

scrape_configs:
  - job_name: mimir-microservices
    static_configs:
      - targets:
          - 'distributor-1:8000'
          - 'distributor-2:8001'
          - 'ingester-1:8002'
          - 'ingester-2:8003'
          - 'querier:8004'
          - 'ruler-1:8021'
          - 'ruler-2:8022'
          - 'compactor:8006'
          - 'query-frontend:8007'
          - 'store-gateway-1:8008'
          - 'store-gateway-2:8009'
          - 'query-scheduler:8011'
        labels:
          cluster: 'docker-compose'
          namespace: 'mimir-microservices-mode'
    relabel_configs:
      - source_labels: ['__address__']
        target_label: 'pod'
        regex: '([^:]+)(:[0-9]+)?'
        replacement: '${1}'
      - source_labels: ['namespace', 'pod']
        target_label: 'job'
        separator: '/'
        regex: '(.+?)(-\d+)?'
        replacement: '${1}'

remote_write:
  - url: http://distributor-1:8000/api/v1/push
<<<<<<< HEAD
    send_native_histograms: true
    send_exemplars: true
=======
    send_exemplars: true

rule_files:
  - '/etc/alerts/alerts.yaml'
>>>>>>> e6c2a602
<|MERGE_RESOLUTION|>--- conflicted
+++ resolved
@@ -35,12 +35,8 @@
 
 remote_write:
   - url: http://distributor-1:8000/api/v1/push
-<<<<<<< HEAD
     send_native_histograms: true
-    send_exemplars: true
-=======
     send_exemplars: true
 
 rule_files:
   - '/etc/alerts/alerts.yaml'
->>>>>>> e6c2a602
