// SPDX-License-Identifier: AGPL-3.0-only

package compactor

import (
	"bytes"
	"context"
	"encoding/json"
	"fmt"
	"net/http"
	"os"
	"path"
	"path/filepath"
	"sync"
	"time"

	"github.com/go-kit/log"
	"github.com/go-kit/log/level"
	"github.com/gorilla/mux"
	"github.com/oklog/ulid"
	"github.com/pkg/errors"
	"github.com/thanos-io/thanos/pkg/block"
	"github.com/thanos-io/thanos/pkg/block/metadata"
	"github.com/thanos-io/thanos/pkg/objstore"

	"github.com/grafana/dskit/tenant"
	"github.com/grafana/regexp"

	"github.com/grafana/mimir/pkg/storage/bucket"
	"github.com/grafana/mimir/pkg/storage/sharding"
	mimir_tsdb "github.com/grafana/mimir/pkg/storage/tsdb"
	"github.com/grafana/mimir/pkg/util"
	util_log "github.com/grafana/mimir/pkg/util/log"
)

// Name of file where we store a block's meta file while it's being uploaded.
const (
	uploadingMetaFilename = "uploading-meta.json"
	validationFilename    = "validation.json"
)

var rePath = regexp.MustCompile(`^(index|chunks/\d{6})$`)

// StartBlockUpload handles request for starting block upload.
//
// Starting the uploading of a block means to upload a meta file and verify that the upload can
// go ahead. In practice this means to check that the (complete) block isn't already in block
// storage, and that the meta file is valid.
func (c *MultitenantCompactor) StartBlockUpload(w http.ResponseWriter, r *http.Request) {
	blockID, tenantID, err := c.parseBlockUploadParameters(r)
	if err != nil {
		http.Error(w, err.Error(), http.StatusBadRequest)
		return
	}

	ctx := r.Context()
	logger := log.With(util_log.WithContext(ctx, c.logger), "block", blockID)

	const op = "start block upload"

	userBkt := bucket.NewUserBucketClient(tenantID, c.bucketClient, c.cfgProvider)
	if _, _, err := c.checkBlockState(ctx, userBkt, blockID, false); err != nil {
		writeBlockUploadError(err, op, "while checking for complete block", logger, w)
		return
	}

	if err := c.createBlockUpload(ctx, r, logger, userBkt, tenantID, blockID); err != nil {
		writeBlockUploadError(err, op, "", logger, w)
		return
	}

	w.WriteHeader(http.StatusOK)
}

// FinishBlockUpload handles request for finishing block upload.
//
// Finishing block upload performs block validation, and if all checks pass, marks block as finished
// by uploading meta.json file.
func (c *MultitenantCompactor) FinishBlockUpload(w http.ResponseWriter, r *http.Request) {
	blockID, tenantID, err := c.parseBlockUploadParameters(r)
	if err != nil {
		http.Error(w, err.Error(), http.StatusBadRequest)
		return
	}

	ctx := r.Context()
	logger := log.With(util_log.WithContext(ctx, c.logger), "block", blockID)

	const op = "complete block upload"

	userBkt := bucket.NewUserBucketClient(tenantID, c.bucketClient, c.cfgProvider)
	m, _, err := c.checkBlockState(ctx, userBkt, blockID, true)
	if err != nil {
		writeBlockUploadError(err, op, "while checking for complete block", logger, w)
		return
	}

	// This should not happen, as checkBlockState with requireUploadInProgress=true returns nil error
	// only if uploading-meta.json file exists.
	if m == nil {
		http.Error(w, "internal error", http.StatusInternalServerError)
<<<<<<< HEAD
=======
		return
	}

	if err := c.completeBlockUpload(ctx, logger, userBkt, blockID, *m); err != nil {
		writeBlockUploadError(err, op, "", logger, w)
>>>>>>> 5cc84a96
		return
	}

	go c.completeBlockUpload(ctx, logger, userBkt, blockID, *m)
	//
	//if err := c.completeBlockUpload(ctx, logger, userBkt, blockID, *m); err != nil {
	//	writeBlockUploadError(err, op, "", logger, w)
	//	return
	//}

	w.WriteHeader(http.StatusOK)
}

// parseBlockUploadParameters parses common parameters from the request: block ID, tenant and checks if tenant has uploads enabled.
func (c *MultitenantCompactor) parseBlockUploadParameters(r *http.Request) (ulid.ULID, string, error) {
	blockID, err := ulid.Parse(mux.Vars(r)["block"])
	if err != nil {
		return ulid.ULID{}, "", errors.New("invalid block ID")
	}

	ctx := r.Context()
	tenantID, err := tenant.TenantID(ctx)
	if err != nil {
		return ulid.ULID{}, "", errors.New("invalid tenant ID")
	}

	if !c.cfgProvider.CompactorBlockUploadEnabled(tenantID) {
		return ulid.ULID{}, "", errors.New("block upload is disabled")
	}

	return blockID, tenantID, nil
}

func writeBlockUploadError(err error, op, extra string, logger log.Logger, w http.ResponseWriter) {
	var httpErr httpError
	if errors.As(err, &httpErr) {
		level.Warn(logger).Log("msg", httpErr.message, "operation", op)
		http.Error(w, httpErr.message, httpErr.statusCode)
		return
	}

	if extra != "" {
		extra = " " + extra
	}
	level.Error(logger).Log("msg", fmt.Sprintf("an unexpected error occurred%s", extra), "operation", op, "err", err)
	http.Error(w, "internal server error", http.StatusInternalServerError)
}

func (c *MultitenantCompactor) createBlockUpload(ctx context.Context, r *http.Request,
	logger log.Logger, userBkt objstore.Bucket, tenantID string, blockID ulid.ULID) error {
	level.Debug(logger).Log("msg", "starting block upload")

	var meta metadata.Meta
	dec := json.NewDecoder(r.Body)
	if err := dec.Decode(&meta); err != nil {
		return httpError{
			message:    "malformed request body",
			statusCode: http.StatusBadRequest,
		}
	}

	if msg := c.sanitizeMeta(logger, blockID, &meta); msg != "" {
		return httpError{
			message:    msg,
			statusCode: http.StatusBadRequest,
		}
	}

	// validate data is within the retention period
	retention := c.cfgProvider.CompactorBlocksRetentionPeriod(tenantID)
	if retention > 0 {
		threshold := time.Now().Add(-retention)
		if time.UnixMilli(meta.MaxTime).Before(threshold) {
			maxTimeStr := util.FormatTimeMillis(meta.MaxTime)
			return httpError{
				message:    fmt.Sprintf("block max time (%s) older than retention period", maxTimeStr),
				statusCode: http.StatusUnprocessableEntity,
			}
		}
	}

	return c.uploadMeta(ctx, logger, meta, blockID, uploadingMetaFilename, userBkt)
}

// UploadBlockFile handles requests for uploading block files.
//
// It takes the mandatory query parameter "path", specifying the file's destination path.
func (c *MultitenantCompactor) UploadBlockFile(w http.ResponseWriter, r *http.Request) {
	blockID, tenantID, err := c.parseBlockUploadParameters(r)
	if err != nil {
		http.Error(w, err.Error(), http.StatusBadRequest)
		return
	}

	pth := r.URL.Query().Get("path")
	if pth == "" {
		http.Error(w, "missing or invalid file path", http.StatusBadRequest)
		return
	}

	if path.Base(pth) == block.MetaFilename {
		http.Error(w, fmt.Sprintf("%s is not allowed", block.MetaFilename), http.StatusBadRequest)
		return
	}

	if !rePath.MatchString(pth) {
		http.Error(w, fmt.Sprintf("invalid path: %q", pth), http.StatusBadRequest)
		return
	}

	if r.ContentLength == 0 {
		http.Error(w, "file cannot be empty", http.StatusBadRequest)
		return
	}

	const op = "block file upload"

	ctx := r.Context()
	logger := log.With(util_log.WithContext(ctx, c.logger), "block", blockID)

	userBkt := bucket.NewUserBucketClient(tenantID, c.bucketClient, c.cfgProvider)

	m, _, err := c.checkBlockState(ctx, userBkt, blockID, true)
	if err != nil {
		writeBlockUploadError(err, op, "while checking for complete block", logger, w)
		return
	}

	// This should not happen.
	if m == nil {
		http.Error(w, "internal error", http.StatusInternalServerError)
		return
	}

	// Check if file was specified in meta.json, and if it has expected size.
	found := false
	for _, f := range m.Thanos.Files {
		if pth == f.RelPath {
			found = true

			if r.ContentLength != f.SizeBytes {
				http.Error(w, "file size doesn't match meta.json", http.StatusBadRequest)
				return
			}
		}
	}
	if !found {
		http.Error(w, "unexpected file", http.StatusBadRequest)
		return
	}

	dst := path.Join(blockID.String(), pth)

	level.Debug(logger).Log("msg", "uploading block file to bucket", "destination", dst, "size", r.ContentLength)
	reader := bodyReader{r: r}
	if err := userBkt.Upload(ctx, dst, reader); err != nil {
		level.Error(logger).Log("msg", "failed uploading block file to bucket", "operation", op, "destination", dst, "err", err)
		// We don't know what caused the error; it could be the client's fault (e.g. killed
		// connection), but internal server error is the safe choice here.
		http.Error(w, "internal server error", http.StatusInternalServerError)
		return
	}

	level.Debug(logger).Log("msg", "finished uploading block file to bucket", "path", pth)

	w.WriteHeader(http.StatusOK)
}

<<<<<<< HEAD
func (c *MultitenantCompactor) completeBlockUpload(ctx context.Context, logger log.Logger, userBkt objstore.Bucket, blockID ulid.ULID, meta metadata.Meta) {
	level.Debug(logger).Log("msg", "completing block upload", "files", len(meta.Thanos.Files))

	// create validation file
	if err := c.uploadValidation(ctx, logger, blockID, userBkt); err != nil {
		level.Error(logger).Log("msg", "error creating validation file in object store", "blockID", blockID)
		return
	}
	// start go routine that updates validation file timestamp once per minute
	ch := make(chan string)
	var wg sync.WaitGroup
	wg.Add(1)
	go c.periodicValidationUpdater(ctx, logger, blockID, userBkt, ch, &wg)

	if err := c.validateBlock(ctx, blockID, userBkt, meta); err != nil {
		err := c.uploadValidationWithError(ctx, logger, blockID, userBkt, err.Error())
		if err != nil {
			level.Error(logger).Log("msg", "error updating validation file after failed validation in object store", "blockID", blockID)
		}
		return
	}

	// use waitgroup to ensure validation ts update is complete
	ch <- "Done"
	wg.Wait()
=======
func (c *MultitenantCompactor) completeBlockUpload(ctx context.Context, logger log.Logger, userBkt objstore.Bucket, blockID ulid.ULID, meta metadata.Meta) error {
	level.Debug(logger).Log("msg", "completing block upload", "files", len(meta.Thanos.Files))
>>>>>>> 5cc84a96

	// Upload meta file so block is considered complete
	if err := c.uploadMeta(ctx, logger, meta, blockID, block.MetaFilename, userBkt); err != nil {
		//return err
		// set error message in validation file
	}

	if err := userBkt.Delete(ctx, path.Join(blockID.String(), uploadingMetaFilename)); err != nil {
		level.Warn(logger).Log("msg", fmt.Sprintf(
			"failed to delete %s from block in object storage", uploadingMetaFilename), "err", err)
		//return nil
		// set error message in validation file
	}

	level.Debug(logger).Log("msg", "successfully completed block upload")
	//return nil
}

// sanitizeMeta sanitizes and validates a metadata.Meta object. If a validation error occurs, an error
// message gets returned, otherwise an empty string.
func (c *MultitenantCompactor) sanitizeMeta(logger log.Logger, blockID ulid.ULID, meta *metadata.Meta) string {
	meta.ULID = blockID

	for l, v := range meta.Thanos.Labels {
		switch l {
		// Preserve this label
		case mimir_tsdb.CompactorShardIDExternalLabel:
			if v == "" {
				level.Debug(logger).Log("msg", "removing empty external label",
					"label", l)
				delete(meta.Thanos.Labels, l)
				continue
			}

			if _, _, err := sharding.ParseShardIDLabelValue(v); err != nil {
				return fmt.Sprintf("invalid %s external label: %q",
					mimir_tsdb.CompactorShardIDExternalLabel, v)
			}
		// Remove unused labels
		case mimir_tsdb.DeprecatedTenantIDExternalLabel, mimir_tsdb.DeprecatedIngesterIDExternalLabel, mimir_tsdb.DeprecatedShardIDExternalLabel:
			level.Debug(logger).Log("msg", "removing unused external label",
				"label", l, "value", v)
			delete(meta.Thanos.Labels, l)
		default:
			return fmt.Sprintf("unsupported external label: %s", l)
		}
	}

	meta.Compaction.Parents = nil
	meta.Compaction.Sources = []ulid.ULID{blockID}

	for _, f := range meta.Thanos.Files {
		if f.RelPath == block.MetaFilename {
			continue
		}

		if !rePath.MatchString(f.RelPath) {
			return fmt.Sprintf("file with invalid path: %s", f.RelPath)
		}

		if f.SizeBytes <= 0 {
			return fmt.Sprintf("file with invalid size: %s", f.RelPath)
		}
	}

	if meta.Version != metadata.TSDBVersion1 {
		return fmt.Sprintf("version must be %d", metadata.TSDBVersion1)
	}

	// validate minTime/maxTime
	// basic sanity check
	if meta.MinTime < 0 || meta.MaxTime < 0 || meta.MaxTime < meta.MinTime {
		return fmt.Sprintf("invalid minTime/maxTime: minTime=%d, maxTime=%d",
			meta.MinTime, meta.MaxTime)
	}
	// validate that times are in the past
	now := time.Now()
	if meta.MinTime > now.UnixMilli() || meta.MaxTime > now.UnixMilli() {
		return fmt.Sprintf("block time(s) greater than the present: minTime=%d, maxTime=%d",
			meta.MinTime, meta.MaxTime)
	}

	// Mark block source
	meta.Thanos.Source = "upload"

	return ""
}

func (c *MultitenantCompactor) uploadMeta(ctx context.Context, logger log.Logger, meta metadata.Meta,
	blockID ulid.ULID, name string, userBkt objstore.Bucket) error {
	dst := path.Join(blockID.String(), name)
	level.Debug(logger).Log("msg", fmt.Sprintf("uploading %s to bucket", name), "dst", dst)
	buf := bytes.NewBuffer(nil)
	if err := json.NewEncoder(buf).Encode(meta); err != nil {
		return errors.Wrap(err, "failed to encode block metadata")
	}
	if err := userBkt.Upload(ctx, dst, buf); err != nil {
		return errors.Wrapf(err, "failed uploading %s to bucket", name)
	}

	return nil
}

func (c *MultitenantCompactor) validateBlock(ctx context.Context, blockID ulid.ULID,
	userBkt objstore.Bucket, meta metadata.Meta) error {
	blockDir, err := os.MkdirTemp(filepath.Join(c.compactorCfg.DataDir), "upload")
	if err != nil {
		return errors.Wrap(err, "failed to create temp dir")
	}
	defer func() {
		if err := os.RemoveAll(blockDir); err != nil {
			level.Warn(c.logger).Log("msg", "failed to remove temp dir", "path", blockDir, "err", err)
		}
	}()

	var objectCount, objectBytes int64
	if err := userBkt.Iter(ctx, blockID.String(), func(pth string) error {
		fname := filepath.Join(blockDir, pth)
		if pth == uploadingMetaFilename {
			fname = filepath.Join(blockDir, block.MetaFilename) // rename to final meta.json in temp dir
		}

		r, err := userBkt.Get(ctx, pth)
		if err != nil {
			return errors.Wrap(err, fmt.Sprintf("failed to get object %q from object storage", pth))
		}

		f, err := os.Create(fname)
		if err != nil {
			return errors.Wrap(err, "failed creating temp file")
		}
		defer func() {
			_ = f.Close()
		}()
		bytesWritten, err := io.Copy(f, r)
		if err != nil {
			return err
		}
		objectCount++
		objectBytes += bytesWritten
		if err := f.Close(); err != nil {
			return errors.Wrap(err, "failed to close temp file")
		}
		return nil
	}); err != nil {
		return errors.Wrapf(err, "failed to iterate block %s", blockID.String())
	}

	// Read metadata file, populate mop of file paths and sizes
	blockMetadata, err := metadata.ReadFromDir(blockDir)
	if err != nil {
		return errors.Wrap(err, "error reading block metadata file")
	}

	for _, f := range blockMetadata.Thanos.Files {
		fi, err := os.Stat(filepath.Join(blockDir, filepath.FromSlash(f.RelPath)))
		if err != nil {
			return errors.Wrapf(err, "failed to stat %s", f.RelPath)
		}

		if !fi.Mode().IsRegular() {
			return errors.Errorf("not a file: %s", f.RelPath)
		}

		if f.RelPath != block.MetaFilename && fi.Size() != f.SizeBytes {
			return errors.Errorf("file size mismatch for %s", f.RelPath)
		}
	}

	return nil
}

type httpError struct {
	message    string
	statusCode int
}

func (e httpError) Error() string {
	return e.message
}

type bodyReader struct {
	r *http.Request
}

// ObjectSize implements thanos.ObjectSizer.
func (r bodyReader) ObjectSize() (int64, error) {
	if r.r.ContentLength < 0 {
		return 0, fmt.Errorf("unknown size")
	}

	return r.r.ContentLength, nil
}

// Read implements io.Reader.
func (r bodyReader) Read(b []byte) (int, error) {
	return r.r.Body.Read(b)
}

type validationFile struct {
	LastUpdate int64  // UnixMillis of last update time.
	Error      string // Error message if validation failed.
}

<<<<<<< HEAD
type blockState int

const (
	blockStateUnknown         blockState = iota // unknown, default value
	blockIsComplete                             // meta.json file exists
	blockUploadNotStarted                       // meta.json doesn't exist, uploading-meta.json doesn't exist
	blockUploadInProgress                       // meta.json doesn't exist, but uploading-meta.json does
	blockValidationInProgress                   // meta.json doesn't exist, uploading-meta.json exists, validation.json exists and is recent
=======
type blockUploadState int

const (
	blockStateUnknown         blockUploadState = iota // unknown, default value
	blockIsComplete                                   // meta.json file exists
	blockUploadNotStarted                             // meta.json doesn't exist, uploading-meta.json doesn't exist
	blockUploadInProgress                             // meta.json doesn't exist, but uploading-meta.json does
	blockValidationInProgress                         // meta.json doesn't exist, uploading-meta.json exists, validation.json exists and is recent
>>>>>>> 5cc84a96
	blockValidationFailed
	blockValidationStale
)

<<<<<<< HEAD
var blockStateMessages = map[blockState]string{
=======
var blockStateMessages = map[blockUploadState]string{
>>>>>>> 5cc84a96
	blockStateUnknown:         "unknown",
	blockIsComplete:           "block already exists",
	blockUploadNotStarted:     "block upload not started",
	blockUploadInProgress:     "block upload in progress",
	blockValidationInProgress: "block validation in progress",
	blockValidationFailed:     "block validation failed",
	blockValidationStale:      "block validation stale",
}

<<<<<<< HEAD
func (s blockState) String() string {
=======
func (s blockUploadState) String() string {
>>>>>>> 5cc84a96
	msg, ok := blockStateMessages[s]
	if ok {
		return msg
	}
	return "invalid state"
}

// checkBlockState checks blocks state and returns various HTTP status codes for individual states if block
// upload cannot start, finish or file cannot be uploaded to the block.
func (c *MultitenantCompactor) checkBlockState(ctx context.Context, userBkt objstore.Bucket, blockID ulid.ULID, requireUploadInProgress bool) (*metadata.Meta, *validationFile, error) {
<<<<<<< HEAD
	s, m, v, err := c.getBlockState(ctx, userBkt, blockID)
=======
	s, m, v, err := c.getBlockUploadState(ctx, userBkt, blockID)
>>>>>>> 5cc84a96
	if err != nil {
		return m, v, err
	}

	switch s {
	case blockIsComplete:
		return m, v, httpError{message: s.String(), statusCode: http.StatusConflict}
	case blockValidationInProgress:
		return m, v, httpError{message: s.String(), statusCode: http.StatusBadRequest}
	case blockUploadNotStarted:
		if requireUploadInProgress {
			return m, v, httpError{message: s.String(), statusCode: http.StatusNotFound}
		}
		return m, v, nil
	case blockValidationStale:
		// if validation is stale, we treat block as being in "upload in progress" state, and validation can start again.
		fallthrough
	case blockUploadInProgress:
		return m, v, nil
	case blockValidationFailed:
		return m, v, httpError{message: s.String(), statusCode: http.StatusBadRequest}
	}

	return m, v, httpError{message: s.String(), statusCode: http.StatusInternalServerError}
}

<<<<<<< HEAD
func (c *MultitenantCompactor) getBlockState(ctx context.Context, userBkt objstore.Bucket, blockID ulid.ULID) (blockState, *metadata.Meta, *validationFile, error) {
=======
// getBlockUploadState returns state of the block upload, and meta and validation objects, if they exist.
func (c *MultitenantCompactor) getBlockUploadState(ctx context.Context, userBkt objstore.Bucket, blockID ulid.ULID) (blockUploadState, *metadata.Meta, *validationFile, error) {
>>>>>>> 5cc84a96
	exists, err := userBkt.Exists(ctx, path.Join(blockID.String(), block.MetaFilename))
	if err != nil {
		return blockStateUnknown, nil, nil, err
	}
	if exists {
		return blockIsComplete, nil, nil, nil
	}

	meta, err := c.loadUploadingMeta(ctx, userBkt, blockID)
	if err != nil {
		return blockStateUnknown, nil, nil, err
	}
	// If neither meta.json nor uploading-meta.json file don't exist, we say that block doesn't exist.
	if meta == nil {
		return blockUploadNotStarted, nil, nil, err
	}

	v, err := c.loadValidation(ctx, userBkt, blockID)
	if err != nil {
		return blockStateUnknown, meta, nil, err
	}
	if v == nil {
		return blockUploadInProgress, meta, nil, err
	}
	if v.Error != "" {
		return blockValidationFailed, meta, v, err
	}
	if time.Since(time.UnixMilli(v.LastUpdate)) < 5*time.Minute {
		return blockValidationInProgress, meta, v, nil
	}
	return blockValidationStale, meta, v, nil
}

func (c *MultitenantCompactor) loadUploadingMeta(ctx context.Context, userBkt objstore.Bucket, blockID ulid.ULID) (*metadata.Meta, error) {
	r, err := userBkt.Get(ctx, path.Join(blockID.String(), uploadingMetaFilename))
	if err != nil {
		if userBkt.IsObjNotFoundErr(err) {
			return nil, nil
		}
		return nil, err
	}
	defer func() { _ = r.Close() }()

	v := &metadata.Meta{}
	err = json.NewDecoder(r).Decode(v)
	if err != nil {
		return nil, err
	}

	return v, nil
}

func (c *MultitenantCompactor) loadValidation(ctx context.Context, userBkt objstore.Bucket, blockID ulid.ULID) (*validationFile, error) {
	r, err := userBkt.Get(ctx, path.Join(blockID.String(), validationFilename))
	if err != nil {
		if userBkt.IsObjNotFoundErr(err) {
			return nil, nil
		}
		return nil, err
	}
	defer func() { _ = r.Close() }()

	v := &validationFile{}
	err = json.NewDecoder(r).Decode(v)
	if err != nil {
		return nil, err
	}

	return v, nil
<<<<<<< HEAD
}

func (c *MultitenantCompactor) uploadValidationWithError(ctx context.Context, logger log.Logger, blockID ulid.ULID,
	userBkt objstore.Bucket, errorStr string) error {
	val := validationFile{
		LastUpdate: time.Now().UnixMilli(),
		Error:      errorStr,
	}
	dst := path.Join(blockID.String(), validationFilename)
	level.Debug(logger).Log("msg", fmt.Sprintf("uploading %s to bucket", validationFilename), "dst", dst)
	buf := bytes.NewBuffer(nil)
	if err := json.NewEncoder(buf).Encode(val); err != nil {
		return errors.Wrap(err, "failed to encode block metadata")
	}
	if err := userBkt.Upload(ctx, dst, buf); err != nil {
		return errors.Wrapf(err, "failed uploading %s to bucket", validationFilename)
	}

	return nil
}

func (c *MultitenantCompactor) uploadValidation(ctx context.Context, logger log.Logger, blockID ulid.ULID,
	userBkt objstore.Bucket) error {
	return c.uploadValidationWithError(ctx, logger, blockID, userBkt, "")
}

func (c *MultitenantCompactor) periodicValidationUpdater(ctx context.Context, logger log.Logger, blockID ulid.ULID,
	userBkt objstore.Bucket, ch chan string, wg *sync.WaitGroup) {
	defer wg.Done()
	for {
		select {
		case <-ch:
			return
		case <-time.After(1 * time.Minute):
			break
		}
	}
	if err := c.uploadValidation(ctx, logger, blockID, userBkt); err != nil {
		level.Warn(logger).Log("msg", "error during periodic update of validation file", "blockID", blockID)
	}
=======
>>>>>>> 5cc84a96
}<|MERGE_RESOLUTION|>--- conflicted
+++ resolved
@@ -7,6 +7,7 @@
 	"context"
 	"encoding/json"
 	"fmt"
+	"io"
 	"net/http"
 	"os"
 	"path"
@@ -99,23 +100,10 @@
 	// only if uploading-meta.json file exists.
 	if m == nil {
 		http.Error(w, "internal error", http.StatusInternalServerError)
-<<<<<<< HEAD
-=======
-		return
-	}
-
-	if err := c.completeBlockUpload(ctx, logger, userBkt, blockID, *m); err != nil {
-		writeBlockUploadError(err, op, "", logger, w)
->>>>>>> 5cc84a96
 		return
 	}
 
 	go c.completeBlockUpload(ctx, logger, userBkt, blockID, *m)
-	//
-	//if err := c.completeBlockUpload(ctx, logger, userBkt, blockID, *m); err != nil {
-	//	writeBlockUploadError(err, op, "", logger, w)
-	//	return
-	//}
 
 	w.WriteHeader(http.StatusOK)
 }
@@ -275,7 +263,6 @@
 	w.WriteHeader(http.StatusOK)
 }
 
-<<<<<<< HEAD
 func (c *MultitenantCompactor) completeBlockUpload(ctx context.Context, logger log.Logger, userBkt objstore.Bucket, blockID ulid.ULID, meta metadata.Meta) {
 	level.Debug(logger).Log("msg", "completing block upload", "files", len(meta.Thanos.Files))
 
@@ -301,10 +288,6 @@
 	// use waitgroup to ensure validation ts update is complete
 	ch <- "Done"
 	wg.Wait()
-=======
-func (c *MultitenantCompactor) completeBlockUpload(ctx context.Context, logger log.Logger, userBkt objstore.Bucket, blockID ulid.ULID, meta metadata.Meta) error {
-	level.Debug(logger).Log("msg", "completing block upload", "files", len(meta.Thanos.Files))
->>>>>>> 5cc84a96
 
 	// Upload meta file so block is considered complete
 	if err := c.uploadMeta(ctx, logger, meta, blockID, block.MetaFilename, userBkt); err != nil {
@@ -509,16 +492,6 @@
 	Error      string // Error message if validation failed.
 }
 
-<<<<<<< HEAD
-type blockState int
-
-const (
-	blockStateUnknown         blockState = iota // unknown, default value
-	blockIsComplete                             // meta.json file exists
-	blockUploadNotStarted                       // meta.json doesn't exist, uploading-meta.json doesn't exist
-	blockUploadInProgress                       // meta.json doesn't exist, but uploading-meta.json does
-	blockValidationInProgress                   // meta.json doesn't exist, uploading-meta.json exists, validation.json exists and is recent
-=======
 type blockUploadState int
 
 const (
@@ -527,16 +500,11 @@
 	blockUploadNotStarted                             // meta.json doesn't exist, uploading-meta.json doesn't exist
 	blockUploadInProgress                             // meta.json doesn't exist, but uploading-meta.json does
 	blockValidationInProgress                         // meta.json doesn't exist, uploading-meta.json exists, validation.json exists and is recent
->>>>>>> 5cc84a96
 	blockValidationFailed
 	blockValidationStale
 )
 
-<<<<<<< HEAD
-var blockStateMessages = map[blockState]string{
-=======
 var blockStateMessages = map[blockUploadState]string{
->>>>>>> 5cc84a96
 	blockStateUnknown:         "unknown",
 	blockIsComplete:           "block already exists",
 	blockUploadNotStarted:     "block upload not started",
@@ -546,11 +514,7 @@
 	blockValidationStale:      "block validation stale",
 }
 
-<<<<<<< HEAD
-func (s blockState) String() string {
-=======
 func (s blockUploadState) String() string {
->>>>>>> 5cc84a96
 	msg, ok := blockStateMessages[s]
 	if ok {
 		return msg
@@ -561,11 +525,7 @@
 // checkBlockState checks blocks state and returns various HTTP status codes for individual states if block
 // upload cannot start, finish or file cannot be uploaded to the block.
 func (c *MultitenantCompactor) checkBlockState(ctx context.Context, userBkt objstore.Bucket, blockID ulid.ULID, requireUploadInProgress bool) (*metadata.Meta, *validationFile, error) {
-<<<<<<< HEAD
-	s, m, v, err := c.getBlockState(ctx, userBkt, blockID)
-=======
 	s, m, v, err := c.getBlockUploadState(ctx, userBkt, blockID)
->>>>>>> 5cc84a96
 	if err != nil {
 		return m, v, err
 	}
@@ -592,12 +552,8 @@
 	return m, v, httpError{message: s.String(), statusCode: http.StatusInternalServerError}
 }
 
-<<<<<<< HEAD
-func (c *MultitenantCompactor) getBlockState(ctx context.Context, userBkt objstore.Bucket, blockID ulid.ULID) (blockState, *metadata.Meta, *validationFile, error) {
-=======
 // getBlockUploadState returns state of the block upload, and meta and validation objects, if they exist.
 func (c *MultitenantCompactor) getBlockUploadState(ctx context.Context, userBkt objstore.Bucket, blockID ulid.ULID) (blockUploadState, *metadata.Meta, *validationFile, error) {
->>>>>>> 5cc84a96
 	exists, err := userBkt.Exists(ctx, path.Join(blockID.String(), block.MetaFilename))
 	if err != nil {
 		return blockStateUnknown, nil, nil, err
@@ -667,7 +623,6 @@
 	}
 
 	return v, nil
-<<<<<<< HEAD
 }
 
 func (c *MultitenantCompactor) uploadValidationWithError(ctx context.Context, logger log.Logger, blockID ulid.ULID,
@@ -708,6 +663,4 @@
 	if err := c.uploadValidation(ctx, logger, blockID, userBkt); err != nil {
 		level.Warn(logger).Log("msg", "error during periodic update of validation file", "blockID", blockID)
 	}
-=======
->>>>>>> 5cc84a96
 }