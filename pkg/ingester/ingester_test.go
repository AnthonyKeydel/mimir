package ingester

import (
	"context"
	"fmt"
	"math"
	"net/http"
	"sort"
	"strconv"
	"sync"
	"testing"
	"time"

	"github.com/stretchr/testify/assert"
	"github.com/stretchr/testify/require"
	net_context "golang.org/x/net/context"
	"google.golang.org/grpc"

	"github.com/prometheus/common/model"
	"github.com/prometheus/prometheus/pkg/labels"

	"github.com/cortexproject/cortex/pkg/chunk"
	"github.com/cortexproject/cortex/pkg/ingester/client"
	"github.com/cortexproject/cortex/pkg/util"
	"github.com/cortexproject/cortex/pkg/util/chunkcompat"
	"github.com/cortexproject/cortex/pkg/util/validation"
	"github.com/weaveworks/common/httpgrpc"
	"github.com/weaveworks/common/user"
)

type testStore struct {
	mtx sync.Mutex
	// Chunks keyed by userID.
	chunks map[string][]chunk.Chunk
}

func newTestStore(t require.TestingT, cfg Config, clientConfig client.Config, limits validation.Limits) (*testStore, *Ingester) {
	store := &testStore{
		chunks: map[string][]chunk.Chunk{},
	}
	overrides, err := validation.NewOverrides(limits)
	require.NoError(t, err)

	ing, err := New(cfg, clientConfig, overrides, store)
	require.NoError(t, err)

	return store, ing
}

func newDefaultTestStore(t require.TestingT) (*testStore, *Ingester) {
	return newTestStore(t,
		defaultIngesterTestConfig(),
		defaultClientTestConfig(),
		defaultLimitsTestConfig())
}

func (s *testStore) Put(ctx context.Context, chunks []chunk.Chunk) error {
	s.mtx.Lock()
	defer s.mtx.Unlock()

	userID, err := user.ExtractOrgID(ctx)
	if err != nil {
		return err
	}
	for _, chunk := range chunks {
		for _, v := range chunk.Metric {
			if v.Value == "" {
				return fmt.Errorf("Chunk has blank label %q", v.Name)
			}
		}
	}
	s.chunks[userID] = append(s.chunks[userID], chunks...)
	return nil
}

func (s *testStore) Stop() {}

// check that the store is holding data equivalent to what we expect
func (s *testStore) checkData(t *testing.T, userIDs []string, testData map[string]model.Matrix) {
	s.mtx.Lock()
	defer s.mtx.Unlock()
	for _, userID := range userIDs {
		res, err := chunk.ChunksToMatrix(context.Background(), s.chunks[userID], model.Time(0), model.Time(math.MaxInt64))
		require.NoError(t, err)
		sort.Sort(res)
		assert.Equal(t, testData[userID], res)
	}
}

func buildTestMatrix(numSeries int, samplesPerSeries int, offset int) model.Matrix {
	m := make(model.Matrix, 0, numSeries)
	for i := 0; i < numSeries; i++ {
		ss := model.SampleStream{
			Metric: model.Metric{
				model.MetricNameLabel: model.LabelValue(fmt.Sprintf("testmetric_%d", i)),
				model.JobLabel:        model.LabelValue(fmt.Sprintf("testjob%d", i%2)),
			},
			Values: make([]model.SamplePair, 0, samplesPerSeries),
		}
		for j := 0; j < samplesPerSeries; j++ {
			ss.Values = append(ss.Values, model.SamplePair{
				Timestamp: model.Time(i + j + offset),
				Value:     model.SampleValue(i + j + offset),
			})
		}
		m = append(m, &ss)
	}
	sort.Sort(m)
	return m
}

func matrixToSamples(m model.Matrix) []model.Sample {
	var samples []model.Sample
	for _, ss := range m {
		for _, sp := range ss.Values {
			samples = append(samples, model.Sample{
				Metric:    ss.Metric,
				Timestamp: sp.Timestamp,
				Value:     sp.Value,
			})
		}
	}
	return samples
}

func runTestQuery(ctx context.Context, t *testing.T, ing *Ingester, ty labels.MatchType, n, v string) (model.Matrix, *client.QueryRequest, error) {
	return runTestQueryTimes(ctx, t, ing, ty, n, v, model.Earliest, model.Latest)
}

func runTestQueryTimes(ctx context.Context, t *testing.T, ing *Ingester, ty labels.MatchType, n, v string, start, end model.Time) (model.Matrix, *client.QueryRequest, error) {
	matcher, err := labels.NewMatcher(ty, n, v)
	if err != nil {
		return nil, nil, err
	}
	req, err := client.ToQueryRequest(start, end, []*labels.Matcher{matcher})
	if err != nil {
		return nil, nil, err
	}
	resp, err := ing.Query(ctx, req)
	if err != nil {
		return nil, nil, err
	}
	res := client.FromQueryResponse(resp)
	sort.Sort(res)
	return res, req, nil
}

func pushTestSamples(t *testing.T, ing *Ingester, numSeries, samplesPerSeries int) ([]string, map[string]model.Matrix) {
	userIDs := []string{"1", "2", "3"}

	// Create test samples.
	testData := map[string]model.Matrix{}
	for i, userID := range userIDs {
		testData[userID] = buildTestMatrix(numSeries, samplesPerSeries, i)
	}

	// Append samples.
	for _, userID := range userIDs {
		ctx := user.InjectOrgID(context.Background(), userID)
		_, err := ing.Push(ctx, client.ToWriteRequest(matrixToSamples(testData[userID]), client.API))
		require.NoError(t, err)
	}

	return userIDs, testData
}

<<<<<<< HEAD
func retrieveTestSamples(t *testing.T, ing *Ingester, userIDs []string, testData map[string]model.Matrix) {
=======
func TestIngesterAppend(t *testing.T) {
	store, ing := newDefaultTestStore(t)
	userIDs, testData := pushTestSamples(t, ing, 10, 1000)

>>>>>>> e1ab5495
	// Read samples back via ingester queries.
	for _, userID := range userIDs {
		ctx := user.InjectOrgID(context.Background(), userID)
		res, req, err := runTestQuery(ctx, t, ing, labels.MatchRegexp, model.JobLabel, ".+")
		require.NoError(t, err)
		assert.Equal(t, testData[userID], res)

		s := stream{
			ctx: ctx,
		}
		err = ing.QueryStream(req, &s)
		require.NoError(t, err)

		res, err = chunkcompat.StreamsToMatrix(model.Earliest, model.Latest, s.responses)
		require.NoError(t, err)
		assert.Equal(t, testData[userID].String(), res.String())
	}
}

func TestIngesterAppend(t *testing.T) {
	store, ing := newDefaultTestStore(t)
	userIDs, testData := pushTestSamples(t, ing, 10, 1000)
	retrieveTestSamples(t, ing, userIDs, testData)

	// Read samples back via chunk store.
	ing.Shutdown()
	store.checkData(t, userIDs, testData)
}

func TestIngesterSendsOnlySeriesWithData(t *testing.T) {
	_, ing := newDefaultTestStore(t)

	userIDs, _ := pushTestSamples(t, ing, 10, 1000)

	// Read samples back via ingester queries.
	for _, userID := range userIDs {
		ctx := user.InjectOrgID(context.Background(), userID)
		_, req, err := runTestQueryTimes(ctx, t, ing, labels.MatchRegexp, model.JobLabel, ".+", model.Latest.Add(-15*time.Second), model.Latest)
		require.NoError(t, err)

		s := stream{
			ctx: ctx,
		}
		err = ing.QueryStream(req, &s)
		require.NoError(t, err)

		// Nothing should be selected.
		require.Equal(t, 0, len(s.responses))
	}

	// Read samples back via chunk store.
	ing.Shutdown()
}

func TestIngesterIdleFlush(t *testing.T) {
	// Create test ingester with short flush cycle
	cfg := defaultIngesterTestConfig()
	cfg.FlushCheckPeriod = 20 * time.Millisecond
	cfg.MaxChunkIdle = 100 * time.Millisecond
	cfg.RetainPeriod = 500 * time.Millisecond
	store, ing := newTestStore(t, cfg, defaultClientTestConfig(), defaultLimitsTestConfig())

	userIDs, testData := pushTestSamples(t, ing, 4, 100)

	// wait beyond idle time so samples flush
	time.Sleep(cfg.MaxChunkIdle * 2)

	store.checkData(t, userIDs, testData)

	// Check data is still retained by ingester
	for _, userID := range userIDs {
		ctx := user.InjectOrgID(context.Background(), userID)
		res, _, err := runTestQuery(ctx, t, ing, labels.MatchRegexp, model.JobLabel, ".+")
		require.NoError(t, err)
		assert.Equal(t, testData[userID], res)
	}

	// now wait beyond retain time so chunks are removed from memory
	time.Sleep(cfg.RetainPeriod)

	// Check data has gone from ingester
	for _, userID := range userIDs {
		ctx := user.InjectOrgID(context.Background(), userID)
		res, _, err := runTestQuery(ctx, t, ing, labels.MatchRegexp, model.JobLabel, ".+")
		require.NoError(t, err)
		assert.Equal(t, model.Matrix{}, res)
	}
}

type stream struct {
	grpc.ServerStream
	ctx       context.Context
	responses []*client.QueryStreamResponse
}

func (s *stream) Context() net_context.Context {
	return s.ctx
}

func (s *stream) Send(response *client.QueryStreamResponse) error {
	s.responses = append(s.responses, response)
	return nil
}

func TestIngesterAppendOutOfOrderAndDuplicate(t *testing.T) {
	_, ing := newDefaultTestStore(t)
	defer ing.Shutdown()

	m := labelPairs{
		{Name: model.MetricNameLabel, Value: "testmetric"},
	}
	ctx := user.InjectOrgID(context.Background(), userID)
	err := ing.append(ctx, m, 1, 0, client.API, &Record{})
	require.NoError(t, err)

	// Two times exactly the same sample (noop).
	err = ing.append(ctx, m, 1, 0, client.API, &Record{})
	require.NoError(t, err)

	// Earlier sample than previous one.
	err = ing.append(ctx, m, 0, 0, client.API, &Record{})
	require.Contains(t, err.Error(), "sample timestamp out of order")
	errResp, ok := httpgrpc.HTTPResponseFromError(err)
	require.True(t, ok)
	require.Equal(t, errResp.Code, int32(400))

	// Same timestamp as previous sample, but different value.
	err = ing.append(ctx, m, 1, 1, client.API, &Record{})
	require.Contains(t, err.Error(), "sample with repeated timestamp but different value")
	errResp, ok = httpgrpc.HTTPResponseFromError(err)
	require.True(t, ok)
	require.Equal(t, errResp.Code, int32(400))
}

// Test that blank labels are removed by the ingester
func TestIngesterAppendBlankLabel(t *testing.T) {
	_, ing := newDefaultTestStore(t)
	defer ing.Shutdown()

	lp := labelPairs{
		{Name: model.MetricNameLabel, Value: "testmetric"},
		{Name: "foo", Value: ""},
		{Name: "bar", Value: ""},
	}
	ctx := user.InjectOrgID(context.Background(), userID)
	err := ing.append(ctx, lp, 1, 0, client.API, &Record{})
	require.NoError(t, err)

	res, _, err := runTestQuery(ctx, t, ing, labels.MatchEqual, model.MetricNameLabel, "testmetric")
	require.NoError(t, err)

	expected := model.Matrix{
		{
			Metric: model.Metric{model.MetricNameLabel: "testmetric"},
			Values: []model.SamplePair{
				{Timestamp: 1, Value: 0},
			},
		},
	}

	assert.Equal(t, expected, res)
}

func TestIngesterUserSeriesLimitExceeded(t *testing.T) {
	limits := defaultLimitsTestConfig()
	limits.MaxSeriesPerUser = 1

	_, ing := newTestStore(t, defaultIngesterTestConfig(), defaultClientTestConfig(), limits)
	defer ing.Shutdown()

	userID := "1"
	sample1 := model.Sample{
		Metric:    model.Metric{model.MetricNameLabel: "testmetric", "foo": "bar"},
		Timestamp: 0,
		Value:     1,
	}
	sample2 := model.Sample{
		Metric:    model.Metric{model.MetricNameLabel: "testmetric", "foo": "bar"},
		Timestamp: 1,
		Value:     2,
	}
	sample3 := model.Sample{
		Metric:    model.Metric{model.MetricNameLabel: "testmetric", "foo": "biz"},
		Timestamp: 1,
		Value:     3,
	}

	// Append only one series first, expect no error.
	ctx := user.InjectOrgID(context.Background(), userID)
	_, err := ing.Push(ctx, client.ToWriteRequest([]model.Sample{sample1}, client.API))
	require.NoError(t, err)

	// Append to two series, expect series-exceeded error.
	_, err = ing.Push(ctx, client.ToWriteRequest([]model.Sample{sample2, sample3}, client.API))
	if resp, ok := httpgrpc.HTTPResponseFromError(err); !ok || resp.Code != http.StatusTooManyRequests {
		t.Fatalf("expected error about exceeding metrics per user, got %v", err)
	}

	// Read samples back via ingester queries.
	res, _, err := runTestQuery(ctx, t, ing, labels.MatchEqual, model.MetricNameLabel, "testmetric")
	require.NoError(t, err)

	expected := model.Matrix{
		{
			Metric: sample1.Metric,
			Values: []model.SamplePair{
				{
					Timestamp: sample1.Timestamp,
					Value:     sample1.Value,
				},
				{
					Timestamp: sample2.Timestamp,
					Value:     sample2.Value,
				},
			},
		},
	}

	assert.Equal(t, expected, res)
}

func TestIngesterMetricSeriesLimitExceeded(t *testing.T) {
	limits := defaultLimitsTestConfig()
	limits.MaxSeriesPerMetric = 1

	_, ing := newTestStore(t, defaultIngesterTestConfig(), defaultClientTestConfig(), limits)
	defer ing.Shutdown()

	userID := "1"
	sample1 := model.Sample{
		Metric:    model.Metric{model.MetricNameLabel: "testmetric", "foo": "bar"},
		Timestamp: 0,
		Value:     1,
	}
	sample2 := model.Sample{
		Metric:    model.Metric{model.MetricNameLabel: "testmetric", "foo": "bar"},
		Timestamp: 1,
		Value:     2,
	}
	sample3 := model.Sample{
		Metric:    model.Metric{model.MetricNameLabel: "testmetric", "foo": "biz"},
		Timestamp: 1,
		Value:     3,
	}

	// Append only one series first, expect no error.
	ctx := user.InjectOrgID(context.Background(), userID)
	_, err := ing.Push(ctx, client.ToWriteRequest([]model.Sample{sample1}, client.API))
	require.NoError(t, err)

	// Append to two series, expect series-exceeded error.
	_, err = ing.Push(ctx, client.ToWriteRequest([]model.Sample{sample2, sample3}, client.API))
	if resp, ok := httpgrpc.HTTPResponseFromError(err); !ok || resp.Code != http.StatusTooManyRequests {
		t.Fatalf("expected error about exceeding series per metric, got %v", err)
	}

	// Read samples back via ingester queries.
	res, _, err := runTestQuery(ctx, t, ing, labels.MatchEqual, model.MetricNameLabel, "testmetric")
	require.NoError(t, err)

	expected := model.Matrix{
		{
			Metric: sample1.Metric,
			Values: []model.SamplePair{
				{
					Timestamp: sample1.Timestamp,
					Value:     sample1.Value,
				},
				{
					Timestamp: sample2.Timestamp,
					Value:     sample2.Value,
				},
			},
		},
	}

	assert.Equal(t, expected, res)
}

func BenchmarkIngesterSeriesCreationLocking(b *testing.B) {
	for i := 1; i <= 32; i++ {
		b.Run(strconv.Itoa(i), func(b *testing.B) {
			for n := 0; n < b.N; n++ {
				benchmarkIngesterSeriesCreationLocking(b, i)
			}
		})
	}
}

func benchmarkIngesterSeriesCreationLocking(b *testing.B, parallelism int) {
	_, ing := newDefaultTestStore(b)
	defer ing.Shutdown()

	var (
		wg     sync.WaitGroup
		series = int(1e4)
		ctx    = context.Background()
	)
	wg.Add(parallelism)
	ctx = user.InjectOrgID(ctx, "1")
	for i := 0; i < parallelism; i++ {
		seriesPerGoroutine := series / parallelism
		go func(from, through int) {
			defer wg.Done()

			for j := from; j < through; j++ {
				_, err := ing.Push(ctx, &client.WriteRequest{
					Timeseries: []client.PreallocTimeseries{
						{
							TimeSeries: client.TimeSeries{
								Labels: []client.LabelAdapter{
									{Name: model.MetricNameLabel, Value: fmt.Sprintf("metric_%d", j)},
								},
								Samples: []client.Sample{
									{TimestampMs: int64(j), Value: float64(j)},
								},
							},
						},
					},
				})
				require.NoError(b, err)
			}

		}(i*seriesPerGoroutine, (i+1)*seriesPerGoroutine)
	}

	wg.Wait()
}

func BenchmarkIngesterPush(b *testing.B) {
	cfg := defaultIngesterTestConfig()
	clientCfg := defaultClientTestConfig()
	limits := defaultLimitsTestConfig()

	const (
		series  = 100
		samples = 100
	)

	// Construct a set of realistic-looking samples, all with slightly different label sets
	labels := util.LabelsToMetric(chunk.BenchmarkLabels).Clone()
	ts := make([]client.PreallocTimeseries, 0, series)
	for j := 0; j < series; j++ {
		labels["cpu"] = model.LabelValue(fmt.Sprintf("cpu%02d", j))
		ts = append(ts, client.PreallocTimeseries{
			TimeSeries: client.TimeSeries{
				Labels: client.FromMetricsToLabelAdapters(labels),
				Samples: []client.Sample{
					{TimestampMs: 0, Value: float64(j)},
				},
			},
		})
	}
	ctx := user.InjectOrgID(context.Background(), "1")
	b.ResetTimer()
	for iter := 0; iter < b.N; iter++ {
		_, ing := newTestStore(b, cfg, clientCfg, limits)
		// Bump the timestamp on each of our test samples each time round the loop
		for j := 0; j < samples; j++ {
			for i := range ts {
				ts[i].TimeSeries.Samples[0].TimestampMs = int64(i)
			}
			_, err := ing.Push(ctx, &client.WriteRequest{
				Timeseries: ts,
			})
			require.NoError(b, err)
		}
		ing.Shutdown()
	}
}<|MERGE_RESOLUTION|>--- conflicted
+++ resolved
@@ -164,14 +164,7 @@
 	return userIDs, testData
 }
 
-<<<<<<< HEAD
 func retrieveTestSamples(t *testing.T, ing *Ingester, userIDs []string, testData map[string]model.Matrix) {
-=======
-func TestIngesterAppend(t *testing.T) {
-	store, ing := newDefaultTestStore(t)
-	userIDs, testData := pushTestSamples(t, ing, 10, 1000)
-
->>>>>>> e1ab5495
 	// Read samples back via ingester queries.
 	for _, userID := range userIDs {
 		ctx := user.InjectOrgID(context.Background(), userID)
